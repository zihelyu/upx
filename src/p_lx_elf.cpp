/* p_lx_elf.cpp --

   This file is part of the UPX executable compressor.

   Copyright (C) 1996-2006 Markus Franz Xaver Johannes Oberhumer
   Copyright (C) 1996-2006 Laszlo Molnar
   Copyright (C) 2000-2006 John F. Reiser
   All Rights Reserved.

   UPX and the UCL library are free software; you can redistribute them
   and/or modify them under the terms of the GNU General Public License as
   published by the Free Software Foundation; either version 2 of
   the License, or (at your option) any later version.

   This program is distributed in the hope that it will be useful,
   but WITHOUT ANY WARRANTY; without even the implied warranty of
   MERCHANTABILITY or FITNESS FOR A PARTICULAR PURPOSE.  See the
   GNU General Public License for more details.

   You should have received a copy of the GNU General Public License
   along with this program; see the file COPYING.
   If not, write to the Free Software Foundation, Inc.,
   59 Temple Place - Suite 330, Boston, MA 02111-1307, USA.

   Markus F.X.J. Oberhumer              Laszlo Molnar
   <mfx@users.sourceforge.net>          <ml1050@users.sourceforge.net>

   John F. Reiser
   <jreiser@users.sourceforge.net>
 */


#include "conf.h"

#include "file.h"
#include "filter.h"
#include "linker.h"
#include "packer.h"
#include "p_elf.h"
#include "p_unix.h"
#include "p_lx_exc.h"
#include "p_lx_elf.h"

#define PT_LOAD32   Elf32_Phdr::PT_LOAD
#define PT_LOAD64   Elf64_Phdr::PT_LOAD


int
PackLinuxElf32::checkEhdr(Elf32_Ehdr const *ehdr) const
{
    const unsigned char * const buf = ehdr->e_ident;

    if (0!=memcmp(buf, "\x7f\x45\x4c\x46", 4)  // "\177ELF"
    ||  buf[Elf32_Ehdr::EI_CLASS]!=ei_class
    ||  buf[Elf32_Ehdr::EI_DATA] !=ei_data ) {
        return -1;
    }
    if (!memcmp(buf+8, "FreeBSD", 7))                   // branded
        return 1;

    int const type = get_native16(&ehdr->e_type);
    if (type != Elf32_Ehdr::ET_EXEC && type != Elf32_Ehdr::ET_DYN)
        return 2;
    if (get_native16(&ehdr->e_machine) != e_machine)
        return 3;
    if (get_native32(&ehdr->e_version) != Elf32_Ehdr::EV_CURRENT)
        return 4;
    if (get_native16(&ehdr->e_phnum) < 1)
        return 5;
    if (get_native16(&ehdr->e_phentsize) != sizeof(Elf32_Phdr))
        return 6;

    // check for Linux kernels
    unsigned const entry = get_native32(&ehdr->e_entry);
    if (entry == 0xC0100000)    // uncompressed vmlinux
        return 1000;
    if (entry == 0x00001000)    // compressed vmlinux
        return 1001;
    if (entry == 0x00100000)    // compressed bvmlinux
        return 1002;

    // FIXME: add more checks for kernels

    // FIXME: add special checks for other ELF i386 formats, like
    //        NetBSD, OpenBSD, Solaris, ....

    // success
    return 0;
}

int
PackLinuxElf64::checkEhdr(Elf64_Ehdr const *ehdr) const
{
    const unsigned char * const buf = ehdr->e_ident;

    if (0!=memcmp(buf, "\x7f\x45\x4c\x46", 4)  // "\177ELF"
    ||  buf[Elf64_Ehdr::EI_CLASS]!=ei_class
    ||  buf[Elf64_Ehdr::EI_DATA] !=ei_data ) {
        return -1;
    }
    if (!memcmp(buf+8, "FreeBSD", 7))                   // branded
        return 1;

    if (get_native16(&ehdr->e_type) != Elf64_Ehdr::ET_EXEC)
        return 2;
    if (get_native16(&ehdr->e_machine) != e_machine)
        return 3;
    if (get_native32(&ehdr->e_version) != Elf64_Ehdr::EV_CURRENT)
        return 4;
    if (get_native16(&ehdr->e_phnum) < 1)
        return 5;
    if (get_native16(&ehdr->e_phentsize) != sizeof(Elf64_Phdr))
        return 6;

    // check for Linux kernels
    acc_uint64l_t const entry = get_native64(&ehdr->e_entry);
    if (entry == 0xC0100000)    // uncompressed vmlinux
        return 1000;
    if (entry == 0x00001000)    // compressed vmlinux
        return 1001;
    if (entry == 0x00100000)    // compressed bvmlinux
        return 1002;

    // FIXME: add more checks for kernels

    // FIXME: add special checks for other ELF i386 formats, like
    //        NetBSD, OpenBSD, Solaris, ....

    // success
    return 0;
}

PackLinuxElf::PackLinuxElf(InputFile *f)
    : super(f), file_image(NULL), dynstr(NULL),
    sz_phdrs(0), sz_elf_hdrs(0),
    e_machine(0), ei_class(0), ei_data(0)
{
    delete[] file_image;
}

PackLinuxElf::~PackLinuxElf()
{
}

PackLinuxElf32::PackLinuxElf32(InputFile *f)
    : super(f), phdri(NULL),
    dynseg(NULL), hashtab(NULL), dynsym(NULL)
{
}

PackLinuxElf32::~PackLinuxElf32()
{
    delete[] phdri;
}

PackLinuxElf64::PackLinuxElf64(InputFile *f)
    : super(f), phdri(NULL)
{
}

PackLinuxElf64::~PackLinuxElf64()
{
    delete[] phdri;
}

int const *
PackLinuxElf::getCompressionMethods(int method, int level) const
{
    // No real dependency on LE32.
    return Packer::getDefaultCompressionMethods_le32(method, level);
}

int const *
PackLinuxElf32ppc::getCompressionMethods(int method, int level) const
{
    // No real dependency on LE32.
    static const int m_nrv2e[] = { M_NRV2E_LE32, -1 };
    static const int m_nrv2b[] = { M_NRV2B_LE32, -1 };

    /*return Packer::getDefaultCompressionMethods_le32(method, level);*/
    // 2005-04-23 FIXME: stub/l_lx_elfppc32.S hardwires ppc_d_nrv2e.S
UNUSED(method); UNUSED(level); UNUSED(m_nrv2b);
    return m_nrv2e;
}

int const *
PackLinuxElf64amd::getCompressionMethods(int method, int level) const
{
    // No real dependency on LE32.
    static const int m_nrv2b[] = { M_NRV2B_LE32, M_NRV2E_LE32, M_LZMA, -1 };
    static const int m_nrv2e[] = { M_NRV2E_LE32, M_NRV2B_LE32, M_LZMA, -1 };
    static const int m_lzma[]  = { M_LZMA,-1 };

    if (M_IS_NRV2B(method))
        return m_nrv2b;
    if (M_IS_NRV2E(method))
        return m_nrv2e;
    if (M_IS_LZMA(method))
        return m_lzma;
    if (1==level)
        return m_nrv2b;
    return m_nrv2e;
}

int const *
PackLinuxElf32armLe::getCompressionMethods(int /*method*/, int /*level*/) const
{
    static const int m_nrv2e[] = { M_NRV2E_8, -1 };

    return m_nrv2e;
}

int const *
PackLinuxElf32armBe::getCompressionMethods(int /*method*/, int /*level*/) const
{
    static const int m_nrv2e[] = { M_NRV2E_8, -1 };

    return m_nrv2e;
}

int const *
PackLinuxElf32ppc::getFilters() const
{
    static const int filters[] = {
        0xd0, -1
    };
    return filters;
}

int const *
PackLinuxElf64amd::getFilters() const
{
    static const int filters[] = {
        0x49, -1
    };
    return filters;
}

void PackLinuxElf32::patchLoader()
{
}

void PackLinuxElf64::patchLoader()
{
}

void PackLinuxElf32::updateLoader(OutputFile *fo)
{
    set_native32(&elfout.ehdr.e_entry, fo->getBytesWritten() +
        get_native32(&elfout.phdr[0].p_vaddr));
}

void PackLinuxElf64::updateLoader(OutputFile *fo)
{
    set_native64(&elfout.ehdr.e_entry, fo->getBytesWritten() +
        get_native64(&elfout.phdr[0].p_vaddr));
}

PackLinuxElf32ppc::PackLinuxElf32ppc(InputFile *f)
    : super(f)
{
    e_machine = Elf32_Ehdr::EM_PPC;
    ei_class  = Elf32_Ehdr::ELFCLASS32;
    ei_data   = Elf32_Ehdr::ELFDATA2MSB;
}

PackLinuxElf32ppc::~PackLinuxElf32ppc()
{
}

PackLinuxElf64amd::PackLinuxElf64amd(InputFile *f)
    : super(f)
{
    e_machine = Elf64_Ehdr::EM_X86_64;
    ei_class = Elf64_Ehdr::ELFCLASS64;
    ei_data = Elf64_Ehdr::ELFDATA2LSB;
}

PackLinuxElf64amd::~PackLinuxElf64amd()
{
}

static unsigned
umax(unsigned a, unsigned b)
{
    if (a <= b) {
        return b;
    }
    return a;
}

int
PackLinuxElf32x86::buildLinuxLoader(
    upx_byte const *const proto,
    unsigned        const szproto,
    upx_byte const *const fold,
    unsigned        const szfold,
    Filter const *ft
)
{
    initLoader(proto, szproto);

    struct b_info h; memset(&h, 0, sizeof(h));
    unsigned fold_hdrlen = 0;
  if (0 < szfold) {
    cprElfHdr1 const *const hf = (cprElfHdr1 const *)fold;
    fold_hdrlen = sizeof(hf->ehdr) + hf->ehdr.e_phentsize * hf->ehdr.e_phnum +
         sizeof(l_info);
    if (0 == get_le32(fold_hdrlen + fold)) {
        // inconsistent SIZEOF_HEADERS in *.lds (ld, binutils)
        fold_hdrlen = umax(0x80, fold_hdrlen);
    }
    h.sz_unc = (szfold < fold_hdrlen) ? 0 : (szfold - fold_hdrlen);
    h.b_method = (unsigned char) ph.method;
    h.b_ftid = (unsigned char) ph.filter;
    h.b_cto8 = (unsigned char) ph.filter_cto;
  }
    unsigned char const *const uncLoader = fold_hdrlen + fold;

    unsigned char *const cprLoader = new unsigned char[sizeof(h) + h.sz_unc];
  if (0 < szfold) {
<<<<<<< HEAD
    memset(cprLoader, 0, sizeof(h) + h.sz_unc);
    h.sz_cpr = h.sz_unc;  // amount that the compressor may use
=======
    h.sz_cpr = h.sz_unc;
>>>>>>> 153446b3
    int r = upx_compress(uncLoader, h.sz_unc, sizeof(h) + cprLoader, &h.sz_cpr,
        NULL, ph.method, 10, NULL, NULL );
    if (r != UPX_E_OK || h.sz_cpr >= h.sz_unc)
        throwInternalError("loader compression failed");
#if 1
    if (M_LZMA==ph.method) {  // FIXME: debugging only
<<<<<<< HEAD
        ucl_uint tmp_len = h.sz_unc;  // LZMA uses this as EOF
        unsigned char *tmp = new unsigned char[h.sz_unc];
        memset(tmp, 0, h.sz_unc);
        r = upx_decompress(sizeof(h) + cprLoader, h.sz_cpr, tmp, &tmp_len, h.b_method, NULL);
        printf("%d %d: %d %d %d\n", h.b_method, r, h.sz_cpr, h.sz_unc, tmp_len);
        for (unsigned j=0; j < h.sz_unc; ++j) if (tmp[j]!=uncLoader[j]) {
            printf("%d: %x %x\n", j, tmp[j], uncLoader[j]);
        }
        delete[] tmp;
=======
        upx_uint tmp_len = h.sz_unc;
        unsigned char *tmp = new unsigned char[tmp_len];
        memset(tmp, 0, tmp_len);
        r = upx_decompress(sizeof(h) + cprLoader, h.sz_cpr, tmp, &tmp_len, h.b_method, NULL);
        printf("\n%d %d: %d %d %d\n", h.b_method, r, h.sz_cpr, h.sz_unc, tmp_len);
>>>>>>> 153446b3
    }
#endif
  }
    memcpy(cprLoader, &h, sizeof(h));

    // This adds the definition to the "library", to be used later.
    linker->addSection("FOLDEXEC", cprLoader, sizeof(h) + h.sz_cpr);
    delete [] cprLoader;

    int const n_mru = ft->n_mru;  // FIXME: belongs to filter? packerf?

    // Here is a quick summary of the format of the output file:
    linker->setLoaderAlignOffset(
            // Elf32_Edhr
        sizeof(elfout.ehdr) +
            // Elf32_Phdr: 1 for exec86, 2 for sh86, 3 for elf86
        (elfout.ehdr.e_phentsize * elfout.ehdr.e_phnum) +
            // checksum UPX! lsize version format
        sizeof(l_info) +
            // PT_DYNAMIC with DT_NEEDED "forwarded" from original file
        ((elfout.ehdr.e_phnum==3) ? (unsigned) elfout.phdr[2].p_memsz : 0) +
            // p_progid, p_filesize, p_blocksize
        sizeof(p_info) +
            // compressed data
        b_len + ph.c_len );
            // entry to stub
    addLoader("LEXEC000", NULL);

    if (ft->id) {
        { // decompr, unfilter are separate
            addLoader("LXUNF000", NULL);
            addLoader("LXUNF002", NULL);
                if (0x80==(ft->id & 0xF0)) {
                    if (256==n_mru) {
                        addLoader("MRUBYTE0", NULL);
                    }
                    else if (n_mru) {
                        addLoader("LXMRU005", NULL);
                    }
                    if (n_mru) {
                        addLoader("LXMRU006", NULL);
                    }
                    else {
                        addLoader("LXMRU007", NULL);
                    }
            }
            else if (0x40==(ft->id & 0xF0)) {
                addLoader("LXUNF008", NULL);
            }
            addLoader("LXUNF010", NULL);
        }
        if (n_mru) {
            addLoader("LEXEC009", NULL);
        }
    }
    addLoader("LEXEC010", NULL);
    addLoader(getDecompressorSections(), NULL);
    addLoader("LEXEC015", NULL);
    if (ft->id) {
        {  // decompr, unfilter are separate
            if (0x80!=(ft->id & 0xF0)) {
                addLoader("LXUNF042", NULL);
            }
        }
        addFilter32(ft->id);
        { // decompr, unfilter are separate
            if (0x80==(ft->id & 0xF0)) {
                if (0==n_mru) {
                    addLoader("LXMRU058", NULL);
                }
            }
            addLoader("LXUNF035", NULL);
        }
    }
    else {
        addLoader("LEXEC017", NULL);
    }

    addLoader("IDENTSTR", NULL);
    addLoader("LEXEC020", NULL);
    addLoader("FOLDEXEC", NULL);

    freezeLoader();
    upx_byte *ptr_cto = getLoader();
    int sz_cto = getLoaderSize();
    if (0x20==(ft->id & 0xF0) || 0x30==(ft->id & 0xF0)) {  // push byte '?'  ; cto8
        patch_le16(ptr_cto, sz_cto, "\x6a?", 0x6a + (ft->cto << 8));
        checkPatch(NULL, 0, 0, 0);  // reset
    }
    // PackHeader and overlay_offset at the end of the output file,
    // after the compressed data.

    return getLoaderSize();
}

int
PackLinuxElf32::buildLinuxLoader(
    upx_byte const *const proto,
    unsigned        const szproto,
    upx_byte const *const fold,
    unsigned        const szfold,
    Filter const */*ft*/
)
{
    {
        int const MAX_LOADER_LEN = 8000;
        int *const eof_empty = new int[MAX_LOADER_LEN/sizeof(int)];
        eof_empty[0] = -1;
        initLoader(eof_empty, MAX_LOADER_LEN, 0, 0);
        delete[] eof_empty;
    }

    struct b_info h; memset(&h, 0, sizeof(h));
    unsigned fold_hdrlen = 0;
    unsigned sz_unc=0, sz_cpr;
  if (0 < szfold) {
    cprElfHdr1 const *const hf = (cprElfHdr1 const *)fold;
    fold_hdrlen = umax(0x80, sizeof(hf->ehdr) +
        get_native16(&hf->ehdr.e_phentsize) * get_native16(&hf->ehdr.e_phnum) +
            sizeof(l_info) );
    sz_unc = ((szfold < fold_hdrlen) ? 0 : (szfold - fold_hdrlen));
    set_native32(&h.sz_unc, ((szfold < fold_hdrlen) ? 0 : (szfold - fold_hdrlen)));
    h.b_method = (unsigned char) ph.method;
    h.b_ftid = (unsigned char) ph.filter;
    h.b_cto8 = (unsigned char) ph.filter_cto;
  }
    unsigned char const *const uncLoader = fold_hdrlen + fold;

    unsigned char *const cprLoader = new unsigned char[sizeof(h) + sz_unc];
  if (0 < szfold) {
    sz_cpr = 0;
    int r = upx_compress(uncLoader, sz_unc, sizeof(h) + cprLoader, &sz_cpr,
        NULL, ph.method, 10, NULL, NULL );
    set_native32(&h.sz_cpr, sz_cpr);
    if (r != UPX_E_OK || sz_cpr >= sz_unc)
        throwInternalError("loader compression failed");
  }
    memcpy(cprLoader, &h, sizeof(h));

    // This adds the definition to the "library", to be used later.
    linker->addSection("FOLDEXEC", cprLoader, sizeof(h) + sz_cpr);
    delete [] cprLoader;

    //int const GAP = 128;  // must match stub/l_mac_ppc.S
    //segcmdo.vmsize += sz_unc - sz_cpr + GAP + 64;

    linker->addSection("ELFMAINX", proto, szproto);

    addLoader("ELFMAINX", NULL);
    addLoader("FOLDEXEC", NULL);
    freezeLoader();
    return getLoaderSize();
}

int
PackLinuxElf64::buildLinuxLoader(
    upx_byte const *const proto,
    unsigned        const szproto,
    upx_byte const *const fold,
    unsigned        const szfold,
    Filter const */*ft*/
)
{
    {
        int const MAX_LOADER_LEN = 8000;
        int *const eof_empty = new int[MAX_LOADER_LEN/sizeof(int)];
        eof_empty[0] = -1;
        initLoader(eof_empty, MAX_LOADER_LEN, 0, 0);
        delete[] eof_empty;
    }

    struct b_info h; memset(&h, 0, sizeof(h));
    unsigned fold_hdrlen = 0;
    unsigned sz_unc=0, sz_cpr;
  if (0 < szfold) {
    cprElfHdr1 const *const hf = (cprElfHdr1 const *)fold;
    fold_hdrlen = umax(0x80, sizeof(hf->ehdr) +
        get_native16(&hf->ehdr.e_phentsize) * get_native16(&hf->ehdr.e_phnum) +
            sizeof(l_info) );
    sz_unc = ((szfold < fold_hdrlen) ? 0 : (szfold - fold_hdrlen));
    set_native32(&h.sz_unc, ((szfold < fold_hdrlen) ? 0 : (szfold - fold_hdrlen)));
    h.b_method = (unsigned char) ph.method;
    h.b_ftid = (unsigned char) ph.filter;
    h.b_cto8 = (unsigned char) ph.filter_cto;
  }
    unsigned char const *const uncLoader = fold_hdrlen + fold;

    unsigned char *const cprLoader = new unsigned char[sizeof(h) + sz_unc];
  if (0 < szfold) {
    sz_cpr = 0;
    int r = upx_compress(uncLoader, sz_unc, sizeof(h) + cprLoader, &sz_cpr,
        NULL, ph.method, 10, NULL, NULL );
    set_native32(&h.sz_cpr, sz_cpr);
    if (r != UPX_E_OK || sz_cpr >= sz_unc)
        throwInternalError("loader compression failed");
  }
    memcpy(cprLoader, &h, sizeof(h));

    // This adds the definition to the "library", to be used later.
    linker->addSection("FOLDEXEC", cprLoader, sizeof(h) + sz_cpr);
    delete [] cprLoader;

    linker->addSection("ELFMAINX", proto, szproto);

    addLoader("ELFMAINX", NULL);
    addLoader("FOLDEXEC", NULL);
    freezeLoader();
    return getLoaderSize();
}

static const
#include "stub/i386-linux.elf-entry.h"
static const
#include "stub/i386-linux.elf-fold.h"

int
PackLinuxElf32x86::buildLoader(const Filter *ft)
{
    unsigned char tmp[sizeof(linux_i386elf_fold)];
    memcpy(tmp, linux_i386elf_fold, sizeof(linux_i386elf_fold));
    checkPatch(NULL, 0, 0, 0);  // reset
    if (opt->o_unix.is_ptinterp) {
        unsigned j;
        for (j = 0; j < sizeof(linux_i386elf_fold)-1; ++j) {
            if (0x60==tmp[  j]
            &&  0x47==tmp[1+j] ) {
                /* put INC EDI before PUSHA: inhibits auxv_up for PT_INTERP */
                tmp[  j] = 0x47;
                tmp[1+j] = 0x60;
                break;
            }
        }
    }
    return buildLinuxLoader(
        linux_i386elf_loader, sizeof(linux_i386elf_loader),
        tmp,                  sizeof(linux_i386elf_fold),  ft );
}

static const
#include "stub/arm-linux.elf-entry.h"
static const
#include "stub/arm-linux.elf-fold.h"

#include "mem.h"

static void brev(
    unsigned char       *const dst,
    unsigned char const *const src,
    unsigned len
)
{
    assert(0==(3 & len));
    // Detect overlap which over-writes src before it is used.
    assert(!((4+ src)<=dst && dst < (len + src)));
    for (unsigned j = 0; j < len; j += 4) {
        // Simple way (and somewhat slow) to allow in-place brev().
        unsigned char tmp[4];
        memcpy(tmp, j + src, 4);
        dst[0+ j] = tmp[3];
        dst[1+ j] = tmp[2];
        dst[2+ j] = tmp[1];
        dst[3+ j] = tmp[0];
    }
}

static void
ehdr_bele(Elf_BE32_Ehdr *const ehdr_be, Elf_LE32_Ehdr const *const ehdr_le)
{
    memcpy(&ehdr_be->e_ident, &ehdr_le->e_ident, sizeof(ehdr_be->e_ident));
    ehdr_be->e_ident[Elf32_Ehdr::EI_DATA] = Elf32_Ehdr::ELFDATA2MSB;
    ehdr_be->e_type      = ehdr_le->e_type;
    ehdr_be->e_machine   = ehdr_le->e_machine;
    ehdr_be->e_version   = ehdr_le->e_version;
    ehdr_be->e_entry     = ehdr_le->e_entry;
    ehdr_be->e_phoff     = ehdr_le->e_phoff;
    ehdr_be->e_shoff     = ehdr_le->e_shoff;
    ehdr_be->e_flags     = ehdr_le->e_flags;
    ehdr_be->e_ehsize    = ehdr_le->e_ehsize;
    ehdr_be->e_phentsize = ehdr_le->e_phentsize;
    ehdr_be->e_phnum     = ehdr_le->e_phnum;
    ehdr_be->e_shentsize = ehdr_le->e_shentsize;
    ehdr_be->e_shnum     = ehdr_le->e_shnum;
    ehdr_be->e_shstrndx  = ehdr_le->e_shstrndx;
}

static void
ehdr_lebe(Elf_LE32_Ehdr *const ehdr_le, Elf_BE32_Ehdr const *const ehdr_be)
{
    memcpy(&ehdr_le->e_ident, &ehdr_be->e_ident, sizeof(ehdr_le->e_ident));
    ehdr_le->e_ident[Elf32_Ehdr::EI_DATA] = Elf32_Ehdr::ELFDATA2LSB;
    ehdr_le->e_type      = ehdr_be->e_type;
    ehdr_le->e_machine   = ehdr_be->e_machine;
    ehdr_le->e_version   = ehdr_be->e_version;
    ehdr_le->e_entry     = ehdr_be->e_entry;
    ehdr_le->e_phoff     = ehdr_be->e_phoff;
    ehdr_le->e_shoff     = ehdr_be->e_shoff;
    ehdr_le->e_flags     = ehdr_be->e_flags;
    ehdr_le->e_ehsize    = ehdr_be->e_ehsize;
    ehdr_le->e_phentsize = ehdr_be->e_phentsize;
    ehdr_le->e_phnum     = ehdr_be->e_phnum;
    ehdr_le->e_shentsize = ehdr_be->e_shentsize;
    ehdr_le->e_shnum     = ehdr_be->e_shnum;
    ehdr_le->e_shstrndx  = ehdr_be->e_shstrndx;
}

int
PackLinuxElf32armBe::buildLoader(Filter const *ft)
{
    return ARM_buildLoader(ft, true);
}

int
PackLinuxElf32armLe::buildLoader(Filter const *ft)
{
    return ARM_buildLoader(ft, false);
}

static const
#include "stub/powerpc-linux.elf-entry.h"
static const
#include "stub/powerpc-linux.elf-fold.h"

int
PackLinuxElf32ppc::buildLoader(const Filter *ft)
{
    return buildLinuxLoader(
        linux_elfppc32_loader, sizeof(linux_elfppc32_loader),
        linux_elfppc32_fold,   sizeof(linux_elfppc32_fold),  ft );
}

static const
#include "stub/amd64-linux.elf-entry.h"
static const
#include "stub/amd64-linux.elf-fold.h"

int
PackLinuxElf64amd::buildLoader(const Filter *ft)
{
    return buildLinuxLoader(
        linux_elf64amd_loader, sizeof(linux_elf64amd_loader),
        linux_elf64amd_fold,   sizeof(linux_elf64amd_fold),  ft );
}

bool PackLinuxElf32::canPack()
{
    unsigned char buf[sizeof(Elf32_Ehdr) + 14*sizeof(Elf32_Phdr)];
    COMPILE_TIME_ASSERT(sizeof(buf) <= 512);

    fi->seek(0, SEEK_SET);
    fi->readx(buf, sizeof(buf));
    fi->seek(0, SEEK_SET);
    Elf32_Ehdr const *const ehdr = (Elf32_Ehdr const *)buf;

    // now check the ELF header
    if (checkEhdr(ehdr) != 0)
        return false;

    // additional requirements for linux/elf386
    if (get_native16(&ehdr->e_ehsize) != sizeof(*ehdr)) {
        throwCantPack("invalid Ehdr e_ehsize; try `--force-execve'");
        return false;
    }
    unsigned const e_phoff = get_native32(&ehdr->e_phoff);
    if (e_phoff != sizeof(*ehdr)) {// Phdrs not contiguous with Ehdr
        throwCantPack("non-contiguous Ehdr/Phdr; try `--force-execve'");
        return false;
    }

    // The first PT_LOAD32 must cover the beginning of the file (0==p_offset).
    unsigned const e_phnum = get_native16(&ehdr->e_phnum);
    Elf32_Phdr const *phdr = (Elf32_Phdr const *)(buf + e_phoff);
    for (unsigned j=0; j < e_phnum; ++phdr, ++j) {
        if (j >= 14)
            return false;
        if (phdr->PT_LOAD32 == get_native32(&phdr->p_type)) {
            if (phdr->p_offset != 0) {
                throwCantPack("invalid Phdr p_offset; try `--force-execve'");
                return false;
            }
            exetype = 1;
            break;
        }
    }

    // We want to compress position-independent executable (gcc -pie)
    // main programs, but compressing a shared library must be avoided
    // because the result is no longer usable.  In theory, there is no way
    // to tell them apart: both are just ET_DYN.  Also in theory,
    // neither the presence nor the absence of any particular symbol name
    // can be used to tell them apart; there are counterexamples.
    // However, we will use the following heuristic suggested by
    // Peter S. Mazinger <ps.m@gmx.net> September 2005:
    // If a ET_DYN has __libc_start_main as a global undefined symbol,
    // then the file is a position-independent executable main program
    // (that depends on libc.so.6) and is eligible to be compressed.
    // Otherwise (no __libc_start_main as global undefined): skip it.
    // Also allow  __uClibc_main  and  __uClibc_start_main .

    if (Elf32_Ehdr::ET_DYN==get_native16(&ehdr->e_type)) {
        // The DT_STRTAB has no designated length.  Read the whole file.
        file_image = new char[file_size];
        fi->seek(0, SEEK_SET);
        fi->readx(file_image, file_size);
        ehdri= *ehdr;
        phdri= (Elf32_Phdr *)(get_native32(&ehdr->e_phoff) + file_image);  // do not free() !!

        int j= get_native16(&ehdr->e_phnum);
        phdr= phdri;
        for (; --j>=0; ++phdr) if (Elf32_Phdr::PT_DYNAMIC==get_native32(&phdr->p_type)) {
            dynseg= (Elf32_Dyn const *)(get_native32(&phdr->p_offset) + file_image);
            break;
        }
        // elf_find_dynamic() returns 0 if 0==dynseg.
        hashtab= (unsigned int const *)elf_find_dynamic(Elf32_Dyn::DT_HASH);
        dynstr=          (char const *)elf_find_dynamic(Elf32_Dyn::DT_STRTAB);
        dynsym=     (Elf32_Sym const *)elf_find_dynamic(Elf32_Dyn::DT_SYMTAB);

        char const *const run_start[]= {
            "__libc_start_main", "__uClibc_main", "__uClibc_start_main",
        };
        for (j=0; j<3; ++j) {
            // elf_lookup() returns 0 if any required table is missing.
            Elf32_Sym const *const lsm = elf_lookup(run_start[j]);
            if (lsm && get_native16(&lsm->st_shndx)==Elf32_Sym::SHN_UNDEF
            && get_native16(&lsm->st_info)==lsm->Elf32_Sym::St_info(Elf32_Sym::STB_GLOBAL, Elf32_Sym::STT_FUNC)
            && get_native16(&lsm->st_other)==Elf32_Sym::STV_DEFAULT ) {
                break;
            }
        }
        phdri = 0;  // done "borrowing" this member
        if (3<=j) {
            return false;
        }
    }
    // XXX Theoretically the following test should be first,
    // but PackUnix::canPack() wants 0!=exetype ?
    if (!super::canPack())
        return false;
    assert(exetype == 1);

    exetype = 0;
    // set options
    opt->o_unix.blocksize = blocksize = file_size;
    return true;
}

bool
PackLinuxElf64amd::canPack()
{
    unsigned char buf[sizeof(Elf64_Ehdr) + 14*sizeof(Elf64_Phdr)];
    COMPILE_TIME_ASSERT(sizeof(buf) <= 1024);

    fi->readx(buf, sizeof(buf));
    fi->seek(0, SEEK_SET);
    Elf64_Ehdr const *const ehdr = (Elf64_Ehdr const *)buf;

    // now check the ELF header
    if (checkEhdr(ehdr) != 0)
        return false;

    // additional requirements for linux/elf386
    if (get_native16(&ehdr->e_ehsize) != sizeof(*ehdr)) {
        throwCantPack("invalid Ehdr e_ehsize; try `--force-execve'");
        return false;
    }
    acc_uint64l_t const e_phoff = get_native64(&ehdr->e_phoff);
    if (e_phoff != sizeof(*ehdr)) {// Phdrs not contiguous with Ehdr
        throwCantPack("non-contiguous Ehdr/Phdr; try `--force-execve'");
        return false;
    }

    // The first PT_LOAD64 must cover the beginning of the file (0==p_offset).
    unsigned const e_phnum = get_native16(&ehdr->e_phnum);
    Elf64_Phdr const *phdr = (Elf64_Phdr const *)(buf + e_phoff);
    for (unsigned j=0; j < e_phnum; ++phdr, ++j) {
        if (j >= 14)
            return false;
        if (phdr->PT_LOAD64 == get_native32(&phdr->p_type)) {
            // Just avoid the "rewind" when unpacking?
            //if (phdr->p_offset != 0) {
            //    throwCantPack("invalid Phdr p_offset; try `--force-execve'");
            //    return false;
            //}
            exetype = 1;
            break;
        }
    }

    if (!super::canPack())
        return false;
    assert(exetype == 1);

    exetype = 0;

    // set options
    opt->o_unix.blocksize = blocksize = file_size;
    return true;
}

off_t
PackLinuxElf32::getbrk(const Elf32_Phdr *phdr, int e_phnum) const
{
    off_t brka = 0;
    for (int j = 0; j < e_phnum; ++phdr, ++j) {
        if (PT_LOAD32 == get_native32(&phdr->p_type)) {
            off_t b = get_native32(&phdr->p_vaddr) + get_native32(&phdr->p_memsz);
            if (b > brka)
                brka = b;
        }
    }
    return brka;
}

off_t
PackLinuxElf32::getbase(const Elf32_Phdr *phdr, int e_phnum) const
{
    off_t base = ~0u;
    for (int j = 0; j < e_phnum; ++phdr, ++j) {
        if (phdr->PT_LOAD == phdr->p_type) {
            if (phdr->p_vaddr < (unsigned) base)
                base = phdr->p_vaddr;
        }
    }
    if (0!=base) {
        return base;
    }
    return 0x12000;
}

off_t
PackLinuxElf64::getbrk(const Elf64_Phdr *phdr, int e_phnum) const
{
    off_t brka = 0;
    for (int j = 0; j < e_phnum; ++phdr, ++j) {
        if (PT_LOAD64 == get_native32(&phdr->p_type)) {
            off_t b = get_native64(&phdr->p_vaddr) + get_native64(&phdr->p_memsz);
            if (b > brka)
                brka = b;
        }
    }
    return brka;
}

void
PackLinuxElf32::generateElfHdr(
    OutputFile *fo,
    void const *proto,
    unsigned const brka
)
{
    cprElfHdr2 *const h2 = (cprElfHdr2 *)&elfout;
    cprElfHdr3 *const h3 = (cprElfHdr3 *)&elfout;
    memcpy(h3, proto, sizeof(*h3));  // reads beyond, but OK

    assert(get_native32(&h2->ehdr.e_phoff)     == sizeof(Elf32_Ehdr));
                         h2->ehdr.e_shoff = 0;
    assert(get_native16(&h2->ehdr.e_ehsize)    == sizeof(Elf32_Ehdr));
    assert(get_native16(&h2->ehdr.e_phentsize) == sizeof(Elf32_Phdr));
                         h2->ehdr.e_shentsize = 0;
                         h2->ehdr.e_shnum = 0;
                         h2->ehdr.e_shstrndx = 0;

#if 0  //{
    unsigned identsize;
    char const *const ident = getIdentstr(&identsize);
#endif  //}
    sz_elf_hdrs = sizeof(*h2) - sizeof(linfo);  // default
    set_native32(&h2->phdr[0].p_filesz, sizeof(*h2));  // + identsize;
                  h2->phdr[0].p_memsz = h2->phdr[0].p_filesz;

    // Info for OS kernel to set the brk()
    if (brka) {
#define PAGE_MASK (~0u<<12)
        // linux-2.6.14 binfmt_elf.c: SIGKILL if (0==.p_memsz) on a page boundary
        unsigned const brkb = brka | ((0==(~PAGE_MASK & brka)) ? 0x20 : 0);
        set_native32(&h2->phdr[1].p_type, PT_LOAD32);  // be sure
        set_native32(&h2->phdr[1].p_offset, ~PAGE_MASK & brkb);
        set_native32(&h2->phdr[1].p_vaddr, brkb);
        set_native32(&h2->phdr[1].p_paddr, brkb);
        h2->phdr[1].p_filesz = 0;
        h2->phdr[1].p_memsz =  0;
#undef PAGE_MASK
    }
    if (ph.format==getFormat()) {
        assert(2==get_native16(&h2->ehdr.e_phnum));
        set_native32(&h2->phdr[0].p_flags, ~Elf32_Phdr::PF_W & get_native32(&h2->phdr[0].p_flags));
        memset(&h2->linfo, 0, sizeof(h2->linfo));
        fo->write(h2, sizeof(*h2));
    }
    else {
        assert(false);  // unknown ph.format, PackLinuxElf32
    }
}

void
PackLinuxElf64::generateElfHdr(
    OutputFile *fo,
    void const *proto,
    unsigned const brka
)
{
    cprElfHdr2 *const h2 = (cprElfHdr2 *)&elfout;
    cprElfHdr3 *const h3 = (cprElfHdr3 *)&elfout;
    memcpy(h3, proto, sizeof(*h3));  // reads beyond, but OK

    assert(get_native32(&h2->ehdr.e_phoff)     == sizeof(Elf64_Ehdr));
                         h2->ehdr.e_shoff = 0;
    assert(get_native16(&h2->ehdr.e_ehsize)    == sizeof(Elf64_Ehdr));
    assert(get_native16(&h2->ehdr.e_phentsize) == sizeof(Elf64_Phdr));
                         h2->ehdr.e_shentsize = 0;
                         h2->ehdr.e_shnum = 0;
                         h2->ehdr.e_shstrndx = 0;

#if 0  //{
    unsigned identsize;
    char const *const ident = getIdentstr(&identsize);
#endif  //}
    sz_elf_hdrs = sizeof(*h2) - sizeof(linfo);  // default
    set_native64(&h2->phdr[0].p_filesz, sizeof(*h2));  // + identsize;
                  h2->phdr[0].p_memsz = h2->phdr[0].p_filesz;

    // Info for OS kernel to set the brk()
    if (brka) {
#define PAGE_MASK (~0ul<<12)
        // linux-2.6.14 binfmt_elf.c: SIGKILL if (0==.p_memsz) on a page boundary
        unsigned const brkb = brka | ((0==(~PAGE_MASK & brka)) ? 0x20 : 0);
        set_native32(&h2->phdr[1].p_type, PT_LOAD32);  // be sure
        set_native64(&h2->phdr[1].p_offset, ~PAGE_MASK & brkb);
        set_native64(&h2->phdr[1].p_vaddr, brkb);
        set_native64(&h2->phdr[1].p_paddr, brkb);
        h2->phdr[1].p_filesz = 0;
        h2->phdr[1].p_memsz =  0;
#undef PAGE_MASK
    }
    if (ph.format==getFormat()) {
        assert(2==get_native16(&h2->ehdr.e_phnum));
        set_native32(&h2->phdr[0].p_flags, ~Elf64_Phdr::PF_W & get_native32(&h2->phdr[0].p_flags));
        memset(&h2->linfo, 0, sizeof(h2->linfo));
        fo->write(h2, sizeof(*h2));
    }
    else {
        assert(false);  // unknown ph.format, PackLinuxElf64
    }
}

void PackLinuxElf32::pack1(OutputFile */*fo*/, Filter &/*ft*/)
{
    fi->seek(0, SEEK_SET);
    fi->readx(&ehdri, sizeof(ehdri));
    unsigned const e_phoff = get_native32(&ehdri.e_phoff);
    unsigned const e_phnum = get_native16(&ehdri.e_phnum);
    assert(e_phoff == sizeof(Elf32_Ehdr));  // checked by canPack()
    sz_phdrs = e_phnum * get_native16(&ehdri.e_phentsize);

    phdri = new Elf32_Phdr[e_phnum];
    fi->seek(e_phoff, SEEK_SET);
    fi->readx(phdri, sz_phdrs);

    progid = 0;  // getRandomId();  not useful, so do not clutter
}

void PackLinuxElf32x86::pack1(OutputFile *fo, Filter &ft)
{
    super::pack1(fo, ft);
    generateElfHdr(fo, linux_i386elf_fold, getbrk(phdri, ehdri.e_phnum) );
}

void PackLinuxElf32::ARM_pack1(OutputFile *fo, bool const isBE)
{
    Elf32_Ehdr const *const fold = (Elf32_Ehdr const *)&linux_elf32arm_fold;
    cprElfHdr3 h3;
    // We need Elf32_Ehdr and Elf32_Phdr with byte gender of target.
    // The stub may have been compiled differently.
    if (this->ei_data==fold->e_ident[Elf32_Ehdr::EI_DATA]) {
        memcpy(&h3, (void const *)linux_elf32arm_fold,
            sizeof(Elf32_Ehdr) + 2*sizeof(Elf32_Phdr) );
    }
    else {
        (isBE ? (void (*)(void *, void const *))ehdr_bele
              : (void (*)(void *, void const *))ehdr_lebe)
                ((void *)&h3.ehdr, (void const *)linux_elf32arm_fold);
        brev((unsigned char *)&h3.phdr[0],
            sizeof(Elf32_Ehdr) + (unsigned char const *)&linux_elf32arm_fold,
            3*sizeof(Elf32_Phdr) );
    }
    generateElfHdr(fo, &h3, getbrk(phdri, ehdri.e_phnum) );
}

void PackLinuxElf32armLe::pack1(OutputFile *fo, Filter &ft)
{
    super::pack1(fo, ft);
    ARM_pack1(fo, false);
}

void PackLinuxElf32armBe::pack1(OutputFile *fo, Filter &ft)  // FIXME
{
    super::pack1(fo, ft);
    ARM_pack1(fo, true);
}

void PackLinuxElf32ppc::pack1(OutputFile *fo, Filter &ft)
{
    super::pack1(fo, ft);
    generateElfHdr(fo, linux_elfppc32_fold, getbrk(phdri, ehdri.e_phnum) );
}

void PackLinuxElf64::pack1(OutputFile */*fo*/, Filter &/*ft*/)
{
    fi->seek(0, SEEK_SET);
    fi->readx(&ehdri, sizeof(ehdri));
    unsigned const e_phoff = get_native32(&ehdri.e_phoff);
    unsigned const e_phnum = get_native16(&ehdri.e_phnum);
    assert(e_phoff == sizeof(Elf64_Ehdr));  // checked by canPack()
    sz_phdrs = e_phnum * get_native16(&ehdri.e_phentsize);

    phdri = new Elf64_Phdr[e_phnum];
    fi->seek(e_phoff, SEEK_SET);
    fi->readx(phdri, sz_phdrs);

    progid = 0;  // getRandomId();  not useful, so do not clutter
}

void PackLinuxElf64amd::pack1(OutputFile *fo, Filter &ft)
{
    super::pack1(fo, ft);
    generateElfHdr(fo, linux_elf64amd_fold, getbrk(phdri, ehdri.e_phnum) );
}

// Determine length of gap between PT_LOAD phdr[k] and closest PT_LOAD
// which follows in the file (or end-of-file).  Optimize for common case
// where the PT_LOAD are adjacent ascending by .p_offset.  Assume no overlap.

unsigned PackLinuxElf32::find_LOAD_gap(
    Elf32_Phdr const *const phdr,
    unsigned const k,
    unsigned const e_phnum
)
{
    if (PT_LOAD32!=get_native32(&phdr[k].p_type)) {
        return 0;
    }
    unsigned const hi = get_native32(&phdr[k].p_offset) +
                        get_native32(&phdr[k].p_filesz);
    unsigned lo = ph.u_file_size;
    unsigned j = k;
    for (;;) { // circular search, optimize for adjacent ascending
        ++j;
        if (e_phnum==j) {
            j = 0;
        }
        if (k==j) {
            break;
        }
        if (PT_LOAD32==get_native32(&phdr[j].p_type)) {
            unsigned const t = get_native32(&phdr[j].p_offset);
            if ((t - hi) < (lo - hi)) {
                lo = t;
                if (hi==lo) {
                    break;
                }
            }
        }
    }
    return lo - hi;
}

void PackLinuxElf32::pack2(OutputFile *fo, Filter &ft)
{
    Extent x;
    unsigned k;

    // count passes, set ptload vars
    ui_total_passes = 0;
    unsigned const e_phnum = get_native16(&ehdri.e_phnum);
    for (k = 0; k < e_phnum; ++k) {
        if (PT_LOAD32 == get_native32(&phdri[k].p_type)) {
            ui_total_passes++;
            if (find_LOAD_gap(phdri, k, e_phnum)) {
                ui_total_passes++;
            }
        }
    }

    // compress extents
    unsigned total_in = 0;
    unsigned total_out = 0;

    unsigned hdr_u_len = sizeof(Elf32_Ehdr) + sz_phdrs;

    ui_pass = 0;
    ft.addvalue = 0;

    int nx = 0;
    for (k = 0; k < e_phnum; ++k) if (PT_LOAD32==get_native32(&phdri[k].p_type)) {
        if (ft.id < 0x40) {
            // FIXME: ??    ft.addvalue = phdri[k].p_vaddr;
        }
        x.offset = get_native32(&phdri[k].p_offset);
        x.size   = get_native32(&phdri[k].p_filesz);
        if (0 == nx) { // 1st PT_LOAD32 must cover Ehdr at 0==p_offset
            unsigned const delta = sizeof(Elf32_Ehdr) + sz_phdrs;
            if (ft.id < 0x40) {
                // FIXME: ??     ft.addvalue += delta;
            }
            x.offset    += delta;
            x.size      -= delta;
        }
        // compressWithFilters() always assumes a "loader", so would
        // throw NotCompressible for small .data Extents, which PowerPC
        // sometimes marks as PF_X anyway.  So filter only first segment.
        packExtent(x, total_in, total_out,
            ((0==nx && (Elf32_Phdr::PF_X & get_native32(&phdri[k].p_flags)))
                ? &ft : 0 ), fo, hdr_u_len);
        hdr_u_len = 0;
        ++nx;
    }
    for (k = 0; k < e_phnum; ++k) {
        x.size = find_LOAD_gap(phdri, k, e_phnum);
        if (x.size) {
            x.offset = get_native32(&phdri[k].p_offset) +
                       get_native32(&phdri[k].p_filesz);
            packExtent(x, total_in, total_out, 0, fo);
        }
    }

    if ((off_t)total_in != file_size)
        throwEOFException();
    set_native32(&elfout.phdr[0].p_filesz, fo->getBytesWritten());
}

// Determine length of gap between PT_LOAD phdr[k] and closest PT_LOAD
// which follows in the file (or end-of-file).  Optimize for common case
// where the PT_LOAD are adjacent ascending by .p_offset.  Assume no overlap.

unsigned PackLinuxElf64::find_LOAD_gap(
    Elf64_Phdr const *const phdr,
    unsigned const k,
    unsigned const e_phnum
)
{
    if (PT_LOAD64!=get_native32(&phdr[k].p_type)) {
        return 0;
    }
    unsigned const hi = get_native64(&phdr[k].p_offset) +
                        get_native64(&phdr[k].p_filesz);
    unsigned lo = ph.u_file_size;
    unsigned j = k;
    for (;;) { // circular search, optimize for adjacent ascending
        ++j;
        if (e_phnum==j) {
            j = 0;
        }
        if (k==j) {
            break;
        }
        if (PT_LOAD64==get_native32(&phdr[j].p_type)) {
            unsigned const t = get_native64(&phdr[j].p_offset);
            if ((t - hi) < (lo - hi)) {
                lo = t;
                if (hi==lo) {
                    break;
                }
            }
        }
    }
    return lo - hi;
}

void PackLinuxElf64::pack2(OutputFile *fo, Filter &ft)
{
    Extent x;
    unsigned k;

    // count passes, set ptload vars
    ui_total_passes = 0;
    unsigned const e_phnum = get_native16(&ehdri.e_phnum);
    for (k = 0; k < e_phnum; ++k) {
        if (PT_LOAD64==get_native32(&phdri[k].p_type)) {
            ui_total_passes++;
            if (find_LOAD_gap(phdri, k, e_phnum)) {
                ui_total_passes++;
            }
        }
    }

    // compress extents
    unsigned total_in = 0;
    unsigned total_out = 0;

    unsigned hdr_u_len = sizeof(Elf64_Ehdr) + sz_phdrs;

    ui_pass = 0;
    ft.addvalue = 0;

    int nx = 0;
    for (k = 0; k < e_phnum; ++k) if (PT_LOAD64==get_native32(&phdri[k].p_type)) {
        if (ft.id < 0x40) {
            // FIXME: ??    ft.addvalue = phdri[k].p_vaddr;
        }
        x.offset = get_native64(&phdri[k].p_offset);
        x.size   = get_native64(&phdri[k].p_filesz);
        if (0 == nx) { // 1st PT_LOAD64 must cover Ehdr at 0==p_offset
            unsigned const delta = sizeof(Elf64_Ehdr) + sz_phdrs;
            if (ft.id < 0x40) {
                // FIXME: ??     ft.addvalue += delta;
            }
            x.offset    += delta;
            x.size      -= delta;
        }
        // compressWithFilters() always assumes a "loader", so would
        // throw NotCompressible for small .data Extents, which PowerPC
        // sometimes marks as PF_X anyway.  So filter only first segment.
        packExtent(x, total_in, total_out,
            ((0==nx && (Elf64_Phdr::PF_X & get_native64(&phdri[k].p_flags)))
                ? &ft : 0 ), fo, hdr_u_len);
        hdr_u_len = 0;
        ++nx;
    }
    for (k = 0; k < e_phnum; ++k) {
        x.size = find_LOAD_gap(phdri, k, e_phnum);
        if (x.size) {
            x.offset = get_native64(&phdri[k].p_offset) +
                       get_native64(&phdri[k].p_filesz);
            packExtent(x, total_in, total_out, 0, fo);
        }
    }

    if ((off_t)total_in != file_size)
        throwEOFException();
    set_native64(&elfout.phdr[0].p_filesz, fo->getBytesWritten());
}

void PackLinuxElf32::pack3(OutputFile *fo, Filter &ft)
{
    unsigned disp;
    unsigned const zero = 0;
    unsigned len = fo->getBytesWritten();
    fo->write(&zero, 3& -len);  // align to 0 mod 4
    len += (3& -len);
    set_native32(&disp, len);  // FIXME?  -(sz_elf_hdrs+sizeof(l_info)+sizeof(p_info))
    fo->write(&disp, sizeof(disp));

    super::pack3(fo, ft);
}

void PackLinuxElf64amd::pack3(OutputFile *fo, Filter &ft)
{
    char zero[8];
    unsigned const hlen = sz_elf_hdrs + sizeof(l_info) + sizeof(p_info);
    unsigned const len0 = fo->getBytesWritten();
    unsigned len = len0;
    unsigned const frag = 7 & -len; // align to 0 mod 8
    memset(zero, 0, sizeof(zero));
    fo->write(&zero, frag);
    len += frag;

#define PAGE_MASK (~0u<<12)
#define PAGE_SIZE (-PAGE_MASK)
    upx_byte *const p = getLoader();
    lsize = getLoaderSize();
    acc_uint64l_t const lo_va_user = 0x400000;  // XXX
    acc_uint64l_t       lo_va_stub = elfout.phdr[0].p_vaddr;
    acc_uint64l_t adrc;
    acc_uint64l_t adrm;
    acc_uint64l_t adru;
    acc_uint64l_t adrx;
    unsigned cntc;
    unsigned lenm;
    unsigned lenu;
    len += (7&-lsize) + lsize;
    bool const is_big = (lo_va_user < (lo_va_stub + len + 2*PAGE_SIZE));
    if (is_big) {
        elfout.ehdr.e_entry += lo_va_user - lo_va_stub;
        elfout.phdr[0].p_vaddr = lo_va_user;
        elfout.phdr[0].p_paddr = lo_va_user;
               lo_va_stub      = lo_va_user;
        adrc = lo_va_stub;
        adrm = getbrk(phdri, ehdri.e_phnum);
        adru = PAGE_MASK & (~PAGE_MASK + adrm);  // round up to page boundary
        adrx = adru + hlen;
        lenm = PAGE_SIZE + len;
        lenu = PAGE_SIZE + len;
        cntc = len >> 3;
    }
    else {
        adrm = lo_va_stub + len;
        adrc = adrm;
        adru = lo_va_stub;
        adrx = lo_va_stub + hlen;
        lenm = PAGE_SIZE;
        lenu = PAGE_SIZE + len;
        cntc = 0;
    }
    adrm = PAGE_MASK & (~PAGE_MASK + adrm);  // round up to page boundary
    adrc = PAGE_MASK & (~PAGE_MASK + adrc);  // round up to page boundary

    // patch in order of descending address
    patch_le32(p,lsize,"LENX", len0 - hlen);
    patch_le32(p,lsize,"ADRX", adrx); // compressed input for eXpansion

    patch_le32(p,lsize,"CNTC", cntc);  // count  for copy
    patch_le32(p,lsize,"LENU", lenu);  // len  for unmap
    patch_le32(p,lsize,"ADRC", adrc);  // addr for copy
    patch_le32(p,lsize,"ADRU", adru);  // addr for unmap
    patch_le32(p,lsize,"JMPU", 12 + lo_va_user);  // trampoline for unmap
    patch_le32(p,lsize,"LENM", lenm);  // len  for map
    patch_le32(p,lsize,"ADRM", adrm);  // addr for map
#undef PAGE_SIZE
#undef PAGE_MASK

    super::pack3(fo, ft);
}

#include "bele.h"
using namespace NBELE;

// Filter 0x50, 0x51 assume HostPolicy::isLE
static const int *
ARM_getFilters(bool const isBE)
{
    static const int f50[] = { 0x50, -1 };
    static const int f51[] = { 0x51, -1 };
    if (HostPolicy::isBE ^ isBE)
        return f51;
    return f50;
}

const int *
PackLinuxElf32armBe::getFilters() const
{
    return ARM_getFilters(true);
}

const int *
PackLinuxElf32armLe::getFilters() const
{
    return ARM_getFilters(false);
}

int
PackLinuxElf32::ARM_buildLoader(const Filter *ft, bool const isBE)
{
    unsigned const sz_loader = sizeof(linux_elf32arm_loader);
    unsigned const sz_fold   = sizeof(linux_elf32arm_fold);

    // Was ARM code assembled for same endianness as the target?
    bool const asm_brev = (this->ei_data
        != ((Elf32_Ehdr const *)linux_elf32arm_fold)->e_ident[Elf32_Ehdr::EI_DATA] );

    MemBuffer tmp_fold(sz_fold);
    memcpy(tmp_fold, linux_elf32arm_fold, sz_fold);

    // 0xe3530050  is  "cmp fid,#0x50" with fid .req r3
    if (HostPolicy::isBE ^ isBE) { // change filter 0x50 to filter 0x51
        if (HostPolicy::isBE ^ isBE ^ asm_brev) {  // find 0xe3530050 big-endian
            checkPatch(NULL,0,0,0);  // reset
            patch_be32(tmp_fold, sz_fold, "\xe3\x53\x00\x50", 0xe3530051);
            checkPatch(NULL,0,0,0);  // reset
        }
        else { // find 0xe3530050 little-endian
            checkPatch(NULL,0,0,0);  // reset
            patch_le32(tmp_fold, sz_fold, "\x50\x00\x53\xe3", 0xe3530051);
            checkPatch(NULL,0,0,0);  // reset
        }
    }
    if (!asm_brev) { // was assembled to match target
        return buildLinuxLoader(linux_elf32arm_loader, sz_loader,
            tmp_fold, sz_fold, ft );
    }
    else { // was assembled brev() from target
        // linux_elf32arm_loader[] is all instructions, except for two strings
        // at the end: the copyright message, and the SELinux message.
        // The copyright message begins and ends with '\n', and the SELinux
        // message ends with '\n'.  So copy back to the third '\n' from the end,
        // and apply brev() only before that point.
        MemBuffer brev_loader(sz_loader);
        int nl = 0;
        int j;
        for (j= sz_loader; --j>=0; ) {
            unsigned char const c = linux_elf32arm_loader[j];
            brev_loader[j] = c;
            if ('\n'==c) {
                if (3==++nl) {
                    break;
                }
            }
        }
        brev(brev_loader, linux_elf32arm_loader, j);
        (isBE ? (void (*)(void *, void const *))ehdr_bele
              : (void (*)(void *, void const *))ehdr_lebe)
                (tmp_fold.getVoidPtr(), (void const *)linux_elf32arm_fold);
        return buildLinuxLoader(brev_loader, sz_loader, tmp_fold, sz_fold, ft);
    }
}

void PackLinuxElf32::ARM_pack3(OutputFile *fo, Filter &ft, bool isBE)
{
    unsigned const hlen = sz_elf_hdrs + sizeof(l_info) + sizeof(p_info);
    unsigned const len0 = fo->getBytesWritten();
    unsigned len = len0;
    unsigned const zero = 0;
    fo->write(&zero, 3& -len);  // align to 0 mod 4
    len += (3& -len);

#define PAGE_MASK (~0u<<12)
#define PAGE_SIZE (-PAGE_MASK)
    upx_byte *const p = getLoader();
    lsize = getLoaderSize();
    unsigned const lo_va_user = 0x8000;  // XXX
    unsigned lo_va_stub = get_native32(&elfout.phdr[0].p_vaddr);
    unsigned adrc;
    unsigned adrm;
    unsigned adrx;
    unsigned cntc;
    unsigned lenm;

    len += lsize;
    bool const is_big = true;
    if (is_big) {
        set_native32(    &elfout.ehdr.e_entry,
            get_native32(&elfout.ehdr.e_entry) + lo_va_user - lo_va_stub);
        set_native32(&elfout.phdr[0].p_vaddr, lo_va_user);
        set_native32(&elfout.phdr[0].p_paddr, lo_va_user);
                              lo_va_stub    = lo_va_user;
        adrc = lo_va_stub;
        adrm = getbrk(phdri, get_native16(&ehdri.e_phnum));
        adrx = hlen + (PAGE_MASK & (~PAGE_MASK + adrm));  // round up to page boundary
        lenm = PAGE_SIZE + len;
        cntc = len >> 5;
    }
    else {
        adrm = lo_va_stub + len;
        adrc = adrm;
        adrx = lo_va_stub + hlen;
        lenm = PAGE_SIZE;
        cntc = 0;
    }
    adrm = PAGE_MASK & (~PAGE_MASK + adrm);  // round up to page boundary
    adrc = PAGE_MASK & (~PAGE_MASK + adrc);  // round up to page boundary

    // Patch in order of descending address.
    //
    // Because Packer::patch_be32 is overloaded, it is impossible
    // to choose the right one to initialize a pointer to function.
    // Therefore, write either patch_be32 or patch_le32 literally.
    //
    // ::ARM_buildLoader() put the stub into native order.
    // util.c::find() uses host order.
    int const swap = (HostPolicy::isBE ^ isBE);
    if (isBE) {
        patch_be32(p,lsize, 4*swap + "ADRXXRDA", adrx); // compressed input for eXpansion
        patch_be32(p,lsize, 4*swap + "LENXXNEL", len0 - hlen);

        patch_be32(p,lsize, 4*swap + "CNTCCTNC", cntc);  // count  for copy
        patch_be32(p,lsize, 4*swap + "ADRCCRDA", adrc);  // addr for copy

        patch_be32(p,lsize, 4*swap + "LENMMNEL", lenm);  // len  for map
        patch_be32(p,lsize, 4*swap + "ADRMMRDA", adrm);  // addr for map
    }
    else {
        patch_le32(p,lsize, 4*swap + "ADRXXRDA", adrx); // compressed input for eXpansion
        patch_le32(p,lsize, 4*swap + "LENXXNEL", len0 - hlen);

        patch_le32(p,lsize, 4*swap + "CNTCCTNC", cntc);  // count  for copy
        patch_le32(p,lsize, 4*swap + "ADRCCRDA", adrc);  // addr for copy

        patch_le32(p,lsize, 4*swap + "LENMMNEL", lenm);  // len  for map
        patch_le32(p,lsize, 4*swap + "ADRMMRDA", adrm);  // addr for map
    }
#undef PAGE_SIZE
#undef PAGE_MASK

    super::pack3(fo, ft);
}

void PackLinuxElf32armLe::pack3(OutputFile *fo, Filter &ft)
{
    ARM_pack3(fo, ft, false);
}

void PackLinuxElf32armBe::pack3(OutputFile *fo, Filter &ft)
{
    ARM_pack3(fo, ft, true);
}

void PackLinuxElf::pack4(OutputFile *fo, Filter &ft)
{
    super::pack4(fo, ft);
}

void PackLinuxElf32::pack4(OutputFile *fo, Filter &ft)
{
    overlay_offset = sz_elf_hdrs + sizeof(linfo);
    unsigned const zero = 0;
    unsigned len = fo->getBytesWritten();
    fo->write(&zero, 3& -len);  // align to 0 mod 4
    len += 3& -len;
    set_native32(&elfout.phdr[0].p_filesz, len);
    super::pack4(fo, ft);  // write PackHeader and overlay_offset

    // Cannot pre-round .p_memsz.  If .p_filesz < .p_memsz, then kernel
    // tries to make .bss, which requires PF_W.
    // But strict SELinux (or PaX, grSecurity) disallows PF_W with PF_X.
#if 0  /*{*/
#define PAGE_MASK (~0u<<12)
    // pre-calculate for benefit of runtime disappearing act via munmap()
    set_native32(&elfout.phdr[0].p_memsz, PAGE_MASK & (~PAGE_MASK + len));
#undef PAGE_MASK
#else  /*}{*/
    set_native32(&elfout.phdr[0].p_memsz, len);
#endif  /*}*/

    // rewrite Elf header
    if (Elf32_Ehdr::ET_DYN==ehdri.e_type) {
        unsigned const base= elfout.phdr[0].p_vaddr;
        elfout.ehdr.e_type= Elf32_Ehdr::ET_DYN;
        elfout.ehdr.e_phnum= 1;
        elfout.ehdr.e_entry    -= base;
        elfout.phdr[0].p_vaddr -= base;
        elfout.phdr[0].p_paddr -= base;
        // Strict SELinux (or PaX, grSecurity) disallows PF_W with PF_X
        //elfout.phdr[0].p_flags |= Elf32_Phdr::PF_W;
    }
    fo->seek(0, SEEK_SET);
    fo->rewrite(&elfout, sz_elf_hdrs);
    fo->rewrite(&linfo, sizeof(linfo));
}

void PackLinuxElf64::pack4(OutputFile *fo, Filter &ft)
{
    overlay_offset = sz_elf_hdrs + sizeof(linfo);
    unsigned const zero = 0;
    unsigned len = fo->getBytesWritten();
    fo->write(&zero, 3& -len);  // align to 0 mod 4
    len += 3& -len;
    set_native64(&elfout.phdr[0].p_filesz, len);
    super::pack4(fo, ft);  // write PackHeader and overlay_offset

    // Cannot pre-round .p_memsz.  If .p_filesz < .p_memsz, then kernel
    // tries to make .bss, which requires PF_W.
    // But strict SELinux (or PaX, grSecurity) disallows PF_W with PF_X.
#if 0  /*{*/
#define PAGE_MASK (~0u<<12)
    // pre-calculate for benefit of runtime disappearing act via munmap()
    set_native64(&elfout.phdr[0].p_memsz, PAGE_MASK & (~PAGE_MASK + len));
#undef PAGE_MASK
#else  /*}{*/
    set_native64(&elfout.phdr[0].p_memsz, len);
#endif  /*}*/

    // rewrite Elf header
    fo->seek(0, SEEK_SET);
    fo->rewrite(&elfout, sz_elf_hdrs);
    fo->rewrite(&linfo, sizeof(linfo));
}

void PackLinuxElf32::unpack(OutputFile *fo)
{
#define MAX_ELF_HDR 512
    char bufehdr[MAX_ELF_HDR];
    Elf32_Ehdr *const ehdr = (Elf32_Ehdr *)bufehdr;
    Elf32_Phdr const *phdr = (Elf32_Phdr *)(1+ehdr);

    unsigned szb_info = sizeof(b_info);
    {
        fi->seek(0, SEEK_SET);
        fi->readx(bufehdr, MAX_ELF_HDR);
        unsigned const e_entry = get_native32(&ehdr->e_entry);
        if (e_entry < 0x401180
        &&  ehdr->e_machine==Elf32_Ehdr::EM_386) { /* old style, 8-byte b_info */
            szb_info = 2*sizeof(unsigned);
        }
    }

    fi->seek(overlay_offset, SEEK_SET);
    p_info hbuf;
    fi->readx(&hbuf, sizeof(hbuf));
    unsigned orig_file_size = get_native32(&hbuf.p_filesize);
    blocksize = get_native32(&hbuf.p_blocksize);
    if (file_size > (off_t)orig_file_size || blocksize > orig_file_size)
        throwCantUnpack("file header corrupted");

    ibuf.alloc(blocksize + OVERHEAD);
    b_info bhdr; memset(&bhdr, 0, sizeof(bhdr));
    fi->readx(&bhdr, szb_info);
    ph.u_len = get_native32(&bhdr.sz_unc);
    ph.c_len = get_native32(&bhdr.sz_cpr);
    ph.filter_cto = bhdr.b_cto8;

    // Uncompress Ehdr and Phdrs.
    fi->readx(ibuf, ph.c_len);
    decompress(ibuf, (upx_byte *)ehdr, false);

    unsigned total_in = 0;
    unsigned total_out = 0;
    unsigned c_adler = upx_adler32(NULL, 0);
    unsigned u_adler = upx_adler32(NULL, 0);

    // decompress PT_LOAD32
    bool first_PF_X = true;
    unsigned const phnum = get_native16(&ehdr->e_phnum);
    fi->seek(- (off_t) (szb_info + ph.c_len), SEEK_CUR);
    for (unsigned j=0; j < phnum; ++phdr, ++j) {
        if (PT_LOAD32==get_native32(&phdr->p_type)) {
            unsigned const filesz = get_native32(&phdr->p_filesz);
            unsigned const offset = get_native32(&phdr->p_offset);
            if (fo)
                fo->seek(offset, SEEK_SET);
            if (Elf32_Phdr::PF_X & get_native32(&phdr->p_flags)) {
                unpackExtent(filesz, fo, total_in, total_out,
                    c_adler, u_adler, first_PF_X, szb_info);
                first_PF_X = false;
            }
            else {
                unpackExtent(filesz, fo, total_in, total_out,
                    c_adler, u_adler, false, szb_info);
            }
        }
    }

    phdr = (Elf32_Phdr *)(1+ehdr);
    for (unsigned j = 0; j < phnum; ++j) {
        unsigned const size = find_LOAD_gap(phdr, j, phnum);
        if (size) {
            unsigned const where = get_native32(&phdr[j].p_offset) +
                                   get_native32(&phdr[j].p_filesz);
            if (fo)
                fo->seek(where, SEEK_SET);
            unpackExtent(size, fo, total_in, total_out,
                c_adler, u_adler, false, szb_info);
        }
    }

    // check for end-of-file
    fi->readx(&bhdr, szb_info);
    unsigned const sz_unc = ph.u_len = get_native32(&bhdr.sz_unc);

    if (sz_unc == 0) { // uncompressed size 0 -> EOF
        // note: magic is always stored le32
        unsigned const sz_cpr = get_le32(&bhdr.sz_cpr);
        if (sz_cpr != UPX_MAGIC_LE32)  // sz_cpr must be h->magic
            throwCompressedDataViolation();
    }
    else { // extra bytes after end?
        throwCompressedDataViolation();
    }

    // update header with totals
    ph.c_len = total_in;
    ph.u_len = total_out;

    // all bytes must be written
    if (total_out != orig_file_size)
        throwEOFException();

    // finally test the checksums
    if (ph.c_adler != c_adler || ph.u_adler != u_adler)
        throwChecksumError();
#undef MAX_ELF_HDR
}

void PackLinuxElf64::unpack(OutputFile *fo)
{
#define MAX_ELF_HDR 1024
    char bufehdr[MAX_ELF_HDR];
    Elf64_Ehdr *const ehdr = (Elf64_Ehdr *)bufehdr;
    Elf64_Phdr const *phdr = (Elf64_Phdr *)(1+ehdr);

    unsigned szb_info = sizeof(b_info);
    {
        fi->seek(0, SEEK_SET);
        fi->readx(bufehdr, MAX_ELF_HDR);
        acc_uint64l_t const e_entry = get_native64(&ehdr->e_entry);
        if (e_entry < 0x401180
        &&  ehdr->e_machine==Elf64_Ehdr::EM_386) { /* old style, 8-byte b_info */
            szb_info = 2*sizeof(unsigned);
        }
    }

    fi->seek(overlay_offset, SEEK_SET);
    p_info hbuf;
    fi->readx(&hbuf, sizeof(hbuf));
    unsigned orig_file_size = get_native32(&hbuf.p_filesize);
    blocksize = get_native32(&hbuf.p_blocksize);
    if (file_size > (off_t)orig_file_size || blocksize > orig_file_size)
        throwCantUnpack("file header corrupted");

    ibuf.alloc(blocksize + OVERHEAD);
    b_info bhdr; memset(&bhdr, 0, sizeof(bhdr));
    fi->readx(&bhdr, szb_info);
    ph.u_len = get_native32(&bhdr.sz_unc);
    ph.c_len = get_native32(&bhdr.sz_cpr);
    ph.filter_cto = bhdr.b_cto8;

    // Uncompress Ehdr and Phdrs.
    fi->readx(ibuf, ph.c_len);
    decompress(ibuf, (upx_byte *)ehdr, false);

    unsigned total_in = 0;
    unsigned total_out = 0;
    unsigned c_adler = upx_adler32(NULL, 0);
    unsigned u_adler = upx_adler32(NULL, 0);

    // decompress PT_LOAD32
    bool first_PF_X = true;
    unsigned const phnum = get_native16(&ehdr->e_phnum);
    fi->seek(- (off_t) (szb_info + ph.c_len), SEEK_CUR);
    for (unsigned j=0; j < phnum; ++phdr, ++j) {
        if (PT_LOAD32==get_native32(&phdr->p_type)) {
            acc_uint64l_t const filesz = get_native64(&phdr->p_filesz);
            acc_uint64l_t const offset = get_native64(&phdr->p_offset);
            if (fo)
                fo->seek(offset, SEEK_SET);
            if (Elf64_Phdr::PF_X & get_native32(&phdr->p_flags)) {
                unpackExtent(filesz, fo, total_in, total_out,
                    c_adler, u_adler, first_PF_X, szb_info);
                first_PF_X = false;
            }
            else {
                unpackExtent(filesz, fo, total_in, total_out,
                    c_adler, u_adler, false, szb_info);
            }
        }
    }

    phdr = (Elf64_Phdr *)(1+ehdr);
    for (unsigned j = 0; j < phnum; ++j) {
        unsigned const size = find_LOAD_gap(phdr, j, phnum);
        if (size) {
            unsigned const where = get_native64(&phdr[j].p_offset) +
                                   get_native64(&phdr[j].p_filesz);
            if (fo)
                fo->seek(where, SEEK_SET);
            unpackExtent(size, fo, total_in, total_out,
                c_adler, u_adler, false, szb_info);
        }
    }

    // check for end-of-file
    fi->readx(&bhdr, szb_info);
    unsigned const sz_unc = ph.u_len = get_native32(&bhdr.sz_unc);

    if (sz_unc == 0) { // uncompressed size 0 -> EOF
        // note: magic is always stored le32
        unsigned const sz_cpr = get_le32(&bhdr.sz_cpr);
        if (sz_cpr != UPX_MAGIC_LE32)  // sz_cpr must be h->magic
            throwCompressedDataViolation();
    }
    else { // extra bytes after end?
        throwCompressedDataViolation();
    }

    // update header with totals
    ph.c_len = total_in;
    ph.u_len = total_out;

    // all bytes must be written
    if (total_out != orig_file_size)
        throwEOFException();

    // finally test the checksums
    if (ph.c_adler != c_adler || ph.u_adler != u_adler)
        throwChecksumError();
#undef MAX_ELF_HDR
}


/*************************************************************************
//
**************************************************************************/

PackLinuxElf32x86::PackLinuxElf32x86(InputFile *f) : super(f)
{
    e_machine = Elf32_Ehdr::EM_386;
    ei_class  = Elf32_Ehdr::ELFCLASS32;
    ei_data   = Elf32_Ehdr::ELFDATA2LSB;
}

PackLinuxElf32x86::~PackLinuxElf32x86()
{
}

int const *
PackLinuxElf32x86::getFilters() const
{
    static const int filters[] = {
        0x49, 0x46,
// FIXME 2002-11-11: We use stub/fold_elf86.asm, which calls the
// decompressor multiple times, and unfilter is independent of decompress.
// Currently only filters 0x49, 0x46, 0x80..0x87 can handle this;
// and 0x80..0x87 are regarded as "untested".
#if 0
        0x26, 0x24, 0x11, 0x14, 0x13, 0x16, 0x25, 0x15, 0x12,
#endif
#if 0
        0x83, 0x36, 0x26,
              0x86, 0x80,
        0x84, 0x87, 0x81,
        0x82, 0x85,
        0x24, 0x16, 0x13, 0x14, 0x11, 0x25, 0x15, 0x12,
#endif
    -1 };
    return filters;
}

PackLinuxElf32armLe::PackLinuxElf32armLe(InputFile *f) : super(f)
{
    e_machine = Elf32_Ehdr::EM_ARM;
    ei_class  = Elf32_Ehdr::ELFCLASS32;
    ei_data   = Elf32_Ehdr::ELFDATA2LSB;
}

PackLinuxElf32armLe::~PackLinuxElf32armLe()
{
}

PackLinuxElf32armBe::PackLinuxElf32armBe(InputFile *f) : super(f)
{
    e_machine = Elf32_Ehdr::EM_ARM;
    ei_class  = Elf32_Ehdr::ELFCLASS32;
    ei_data   = Elf32_Ehdr::ELFDATA2MSB;
}

PackLinuxElf32armBe::~PackLinuxElf32armBe()
{
}

unsigned
PackLinuxElf32::elf_get_offset_from_address(unsigned const addr) const
{
    Elf32_Phdr const *phdr = phdri;
    int j = ehdri.e_phnum;
    for (; --j>=0; ++phdr) if (PT_LOAD32 == get_native32(&phdr->p_type)) {
        unsigned const t = addr - get_native32(&phdr->p_vaddr);
        if (t < get_native32(&phdr->p_filesz)) {
            return t + get_native32(&phdr->p_offset);
        }
    }
    return 0;
}

void const *
PackLinuxElf32::elf_find_dynamic(unsigned int const key) const
{
    Elf32_Dyn const *dynp= dynseg;
    if (dynp)
    for (; Elf32_Dyn::DT_NULL!=dynp->d_tag; ++dynp) if (get_native32(&dynp->d_tag)==key) {
        unsigned const t= elf_get_offset_from_address(get_native32(&dynp->d_val));
        if (t) {
            return t + file_image;
        }
        break;
    }
    return 0;
}

unsigned PackLinuxElf32::elf_hash(char const *p)
{
    unsigned h;
    for (h= 0; 0!=*p; ++p) {
        h = *p + (h<<4);
        {
            unsigned const t = 0xf0000000u & h;
            h &= ~t;
            h ^= t>>24;
        }
    }
    return h;
}

Elf32_Sym const *PackLinuxElf32::elf_lookup(char const *name) const
{
    if (hashtab && dynsym && dynstr) {
        unsigned const nbucket = get_native32(&hashtab[0]);
        unsigned const *const buckets = &hashtab[2];
        unsigned const *const chains = &buckets[nbucket];
        unsigned const m = elf_hash(name) % nbucket;
        unsigned si;
        for (si= get_native32(&buckets[m]); 0!=si; si= get_native32(&chains[si])) {
            char const *const p= dynsym[si].st_name + dynstr;
            if (0==strcmp(name, p)) {
                return &dynsym[si];
            }
        }
    }
    return 0;

}

void PackLinuxElf32x86::unpack(OutputFile *fo)
{
#define MAX_ELF_HDR 512
    char bufehdr[MAX_ELF_HDR];
    Elf32_Ehdr *const ehdr = (Elf32_Ehdr *)bufehdr;
    Elf32_Phdr const *phdr = (Elf32_Phdr *)(1+ehdr);

    unsigned szb_info = sizeof(b_info);
    {
        fi->seek(0, SEEK_SET);
        fi->readx(bufehdr, MAX_ELF_HDR);
        unsigned const e_entry = get_native32(&ehdr->e_entry);
        unsigned const e_type = get_native16(&ehdr->e_type);
        if (e_entry < 0x401180 && Elf32_Ehdr::ET_EXEC==e_type) {
            // beware ET_DYN.e_entry==0x10f0 or so
            /* old style, 8-byte b_info */
            szb_info = 2*sizeof(unsigned);
        }
    }

    fi->seek(overlay_offset, SEEK_SET);
    p_info hbuf;
    fi->readx(&hbuf, sizeof(hbuf));
    unsigned orig_file_size = get_native32(&hbuf.p_filesize);
    blocksize = get_native32(&hbuf.p_blocksize);
    if (file_size > (off_t)orig_file_size || blocksize > orig_file_size)
        throwCantUnpack("file header corrupted");

    ibuf.alloc(blocksize + OVERHEAD);
    b_info bhdr; memset(&bhdr, 0, sizeof(bhdr));
    fi->readx(&bhdr, szb_info);
    ph.u_len = get_native32(&bhdr.sz_unc);
    ph.c_len = get_native32(&bhdr.sz_cpr);
    ph.filter_cto = bhdr.b_cto8;

    // Uncompress Ehdr and Phdrs.
    fi->readx(ibuf, ph.c_len);
    decompress(ibuf, (upx_byte *)ehdr, false);

    unsigned total_in = 0;
    unsigned total_out = 0;
    unsigned c_adler = upx_adler32(NULL, 0);
    unsigned u_adler = upx_adler32(NULL, 0);

    // decompress PT_LOAD32
    bool first_PF_X = true;
    fi->seek(- (off_t) (szb_info + ph.c_len), SEEK_CUR);
    unsigned const phnum = get_native16(&ehdr->e_phnum);
    for (unsigned j=0; j < phnum; ++phdr, ++j) {
        if (PT_LOAD32==get_native32(&phdr->p_type)) {
            if (fo)
                fo->seek(get_native32(&phdr->p_offset), SEEK_SET);
            if (Elf32_Phdr::PF_X & phdr->p_flags) {
                unpackExtent(get_native32(&phdr->p_filesz), fo, total_in, total_out,
                    c_adler, u_adler, first_PF_X, szb_info);
                first_PF_X = false;
            }
            else {
                unpackExtent(get_native32(&phdr->p_filesz), fo, total_in, total_out,
                    c_adler, u_adler, false, szb_info);
            }
        }
    }

    phdr = (Elf32_Phdr *)(1+ehdr);
    for (unsigned j = 0; j < phnum; ++j) {
        unsigned const size = find_LOAD_gap(phdr, j, phnum);
        if (size) {
            unsigned const where = get_native32(&phdr[j].p_offset) +
                                   get_native32(&phdr[j].p_filesz);
            if (fo)
                fo->seek(where, SEEK_SET);
            unpackExtent(size, fo, total_in, total_out,
                c_adler, u_adler, false, szb_info);
        }
    }

    // check for end-of-file
    fi->readx(&bhdr, szb_info);
    unsigned const sz_unc = ph.u_len = get_native32(&bhdr.sz_unc);

    if (sz_unc == 0) { // uncompressed size 0 -> EOF
        // note: magic is always stored le32
        unsigned const sz_cpr = get_le32(&bhdr.sz_cpr);
        if (sz_cpr != UPX_MAGIC_LE32)  // sz_cpr must be h->magic
            throwCompressedDataViolation();
    }
    else { // extra bytes after end?
        throwCompressedDataViolation();
    }

    // update header with totals
    ph.c_len = total_in;
    ph.u_len = total_out;

    // all bytes must be written
    if (total_out != orig_file_size)
        throwEOFException();

    // finally test the checksums
    if (ph.c_adler != c_adler || ph.u_adler != u_adler)
        throwChecksumError();
#undef MAX_ELF_HDR
}


/*
vi:ts=4:et
*/
<|MERGE_RESOLUTION|>--- conflicted
+++ resolved
@@ -319,37 +319,24 @@
 
     unsigned char *const cprLoader = new unsigned char[sizeof(h) + h.sz_unc];
   if (0 < szfold) {
-<<<<<<< HEAD
-    memset(cprLoader, 0, sizeof(h) + h.sz_unc);
     h.sz_cpr = h.sz_unc;  // amount that the compressor may use
-=======
-    h.sz_cpr = h.sz_unc;
->>>>>>> 153446b3
     int r = upx_compress(uncLoader, h.sz_unc, sizeof(h) + cprLoader, &h.sz_cpr,
         NULL, ph.method, 10, NULL, NULL );
     if (r != UPX_E_OK || h.sz_cpr >= h.sz_unc)
         throwInternalError("loader compression failed");
-#if 1
+#if 1  //{
     if (M_LZMA==ph.method) {  // FIXME: debugging only
-<<<<<<< HEAD
         ucl_uint tmp_len = h.sz_unc;  // LZMA uses this as EOF
-        unsigned char *tmp = new unsigned char[h.sz_unc];
-        memset(tmp, 0, h.sz_unc);
-        r = upx_decompress(sizeof(h) + cprLoader, h.sz_cpr, tmp, &tmp_len, h.b_method, NULL);
-        printf("%d %d: %d %d %d\n", h.b_method, r, h.sz_cpr, h.sz_unc, tmp_len);
-        for (unsigned j=0; j < h.sz_unc; ++j) if (tmp[j]!=uncLoader[j]) {
-            printf("%d: %x %x\n", j, tmp[j], uncLoader[j]);
-        }
-        delete[] tmp;
-=======
-        upx_uint tmp_len = h.sz_unc;
         unsigned char *tmp = new unsigned char[tmp_len];
         memset(tmp, 0, tmp_len);
         r = upx_decompress(sizeof(h) + cprLoader, h.sz_cpr, tmp, &tmp_len, h.b_method, NULL);
         printf("\n%d %d: %d %d %d\n", h.b_method, r, h.sz_cpr, h.sz_unc, tmp_len);
->>>>>>> 153446b3
-    }
-#endif
+        for (unsigned j=0; j < h.sz_unc; ++j) if (tmp[j]!=uncLoader[j]) {
+            printf("%d: %x %x\n", j, tmp[j], uncLoader[j]);
+        }
+        delete[] tmp;
+    }
+#endif  //}
   }
     memcpy(cprLoader, &h, sizeof(h));
 
