/* p_lx_elf.cpp --

   This file is part of the UPX executable compressor.

   Copyright (C) 1996-2018 Markus Franz Xaver Johannes Oberhumer
   Copyright (C) 1996-2018 Laszlo Molnar
   Copyright (C) 2000-2018 John F. Reiser
   All Rights Reserved.

   UPX and the UCL library are free software; you can redistribute them
   and/or modify them under the terms of the GNU General Public License as
   published by the Free Software Foundation; either version 2 of
   the License, or (at your option) any later version.

   This program is distributed in the hope that it will be useful,
   but WITHOUT ANY WARRANTY; without even the implied warranty of
   MERCHANTABILITY or FITNESS FOR A PARTICULAR PURPOSE.  See the
   GNU General Public License for more details.

   You should have received a copy of the GNU General Public License
   along with this program; see the file COPYING.
   If not, write to the Free Software Foundation, Inc.,
   59 Temple Place - Suite 330, Boston, MA 02111-1307, USA.

   Markus F.X.J. Oberhumer              Laszlo Molnar
   <markus@oberhumer.com>               <ezerotven+github@gmail.com>

   John F. Reiser
   <jreiser@users.sourceforge.net>
 */


#include "conf.h"

#include "file.h"
#include "filter.h"
#include "linker.h"
#include "packer.h"
#include "p_elf.h"
#include "p_unix.h"
#include "p_lx_exc.h"
#include "p_lx_elf.h"
#include "ui.h"

#define PT_LOAD32   Elf32_Phdr::PT_LOAD
#define PT_LOAD64   Elf64_Phdr::PT_LOAD
#define PT_NOTE32   Elf32_Phdr::PT_NOTE
#define PT_NOTE64   Elf64_Phdr::PT_NOTE
#define PT_GNU_STACK32  Elf32_Phdr::PT_GNU_STACK
#define PT_GNU_STACK64  Elf64_Phdr::PT_GNU_STACK

//static unsigned const EF_ARM_HASENTRY = 0x02;
static unsigned const EF_ARM_EABI_VER4 = 0x04000000;
static unsigned const EF_ARM_EABI_VER5 = 0x05000000;

unsigned char PackLinuxElf::o_shstrtab[] = {  \
/*start*/       '\0',
/*offset  1*/   '.','n','o','t','e','.','g','n','u','.','b','u','i','l','d','-','i','d','\0',
/*offset 20*/   '.','s','h','s','t','r','t','a','b','\0'
};

static unsigned
umin(unsigned a, unsigned b)
{
    return (a < b) ? a : b;
}

static upx_uint64_t
umin64(upx_uint64_t a, upx_uint64_t b)
{
    return (a < b) ? a : b;
}

static unsigned
up4(unsigned x)
{
    return ~3u & (3+ x);
}

#if 0  //{ unused
static unsigned
up8(unsigned x)
{
    return ~7u & (7+ x);
}
#endif  //}

static off_t
fpad4(OutputFile *fo)
{
    off_t len = fo->st_size();
    unsigned d = 3u & (0 - len);
    unsigned zero = 0;
    fo->write(&zero, d);
    return d + len;
}

static off_t
fpad8(OutputFile *fo)
{
    off_t len = fo->st_size();
    unsigned d = 7u & (0 - len);
    upx_uint64_t zero = 0;
    fo->write(&zero, d);
    return d + len;
}

static unsigned
funpad4(InputFile *fi)
{
    unsigned d = 3u & (0 - fi->tell());
    if (d)
        fi->seek(d, SEEK_CUR);
    return d;
}

static void alloc_file_image(MemBuffer &mb, off_t size)
{
    assert(mem_size_valid_bytes(size));
    if (mb.getVoidPtr() == NULL) {
        mb.alloc(size);
    } else {
        assert(size <= (off_t) mb.getSize());
    }
}

int
PackLinuxElf32::checkEhdr(Elf32_Ehdr const *ehdr) const
{
    const unsigned char * const buf = ehdr->e_ident;

    if (0!=memcmp(buf, "\x7f\x45\x4c\x46", 4)  // "\177ELF"
    ||  buf[Elf32_Ehdr::EI_CLASS]!=ei_class
    ||  buf[Elf32_Ehdr::EI_DATA] !=ei_data
    ) {
        return -1;
    }
    if (!memcmp(buf+8, "FreeBSD", 7))                   // branded
        return 1;

    int const type = get_te16(&ehdr->e_type);
    if (type != Elf32_Ehdr::ET_EXEC && type != Elf32_Ehdr::ET_DYN)
        return 2;
    if (get_te16(&ehdr->e_machine) != (unsigned) e_machine)
        return 3;
    if (get_te32(&ehdr->e_version) != Elf32_Ehdr::EV_CURRENT)
        return 4;
    if (e_phnum < 1)
        return 5;
    if (get_te16(&ehdr->e_phentsize) != sizeof(Elf32_Phdr))
        return 6;

    if (type == Elf32_Ehdr::ET_EXEC) {
        // check for Linux kernels
        unsigned const entry = get_te32(&ehdr->e_entry);
        if (entry == 0xC0100000)    // uncompressed vmlinux
            return 1000;
        if (entry == 0x00001000)    // compressed vmlinux
            return 1001;
        if (entry == 0x00100000)    // compressed bvmlinux
            return 1002;
    }

    // FIXME: add more checks for kernels

    // FIXME: add special checks for other ELF i386 formats, like
    //        NetBSD, OpenBSD, Solaris, ....

    // success
    return 0;
}

int
PackLinuxElf64::checkEhdr(Elf64_Ehdr const *ehdr) const
{
    const unsigned char * const buf = ehdr->e_ident;
    unsigned char osabi0 = buf[Elf32_Ehdr::EI_OSABI];
    if (0==osabi0) {
        osabi0 = opt->o_unix.osabi0;
    }

    if (0!=memcmp(buf, "\x7f\x45\x4c\x46", 4)  // "\177ELF"
    ||  buf[Elf64_Ehdr::EI_CLASS]!=ei_class
    ||  buf[Elf64_Ehdr::EI_DATA] !=ei_data
    ||                     osabi0!=ei_osabi
    ) {
        return -1;
    }
    if (!memcmp(buf+8, "FreeBSD", 7))                   // branded
        return 1;

    int const type = get_te16(&ehdr->e_type);
    if (type != Elf64_Ehdr::ET_EXEC && type != Elf64_Ehdr::ET_DYN)
        return 2;
    if (get_te16(&ehdr->e_machine) != (unsigned) e_machine)
        return 3;
    if (get_te32(&ehdr->e_version) != Elf64_Ehdr::EV_CURRENT)
        return 4;
    if (e_phnum < 1)
        return 5;
    if (get_te16(&ehdr->e_phentsize) != sizeof(Elf64_Phdr))
        return 6;

    if (type == Elf64_Ehdr::ET_EXEC) {
        // check for Linux kernels
        upx_uint64_t const entry = get_te64(&ehdr->e_entry);
        if (entry == 0xC0100000)    // uncompressed vmlinux
            return 1000;
        if (entry == 0x00001000)    // compressed vmlinux
            return 1001;
        if (entry == 0x00100000)    // compressed bvmlinux
            return 1002;
    }

    // FIXME: add more checks for kernels

    // FIXME: add special checks for other ELF i386 formats, like
    //        NetBSD, OpenBSD, Solaris, ....

    // success
    return 0;
}

PackLinuxElf::PackLinuxElf(InputFile *f)
    : super(f), e_phnum(0), dynstr(NULL),
    sz_phdrs(0), sz_elf_hdrs(0), sz_pack2(0), sz_pack2a(0),
    lg2_page(12), page_size(1u<<lg2_page), is_big(0), is_pie(0),
    xct_off(0), xct_va(0), jni_onload_va(0),
    e_machine(0), ei_class(0), ei_data(0), ei_osabi(0), osabi_note(NULL),
    o_elf_shnum(0)
{
}

PackLinuxElf::~PackLinuxElf()
{
}

void
PackLinuxElf32::PackLinuxElf32help1(InputFile *f)
{
    e_type  = get_te16(&ehdri.e_type);
    e_phnum = get_te16(&ehdri.e_phnum);
    e_shnum = get_te16(&ehdri.e_shnum);
    unsigned const e_phentsize = get_te16(&ehdri.e_phentsize);
    if (ehdri.e_ident[Elf32_Ehdr::EI_CLASS]!=Elf32_Ehdr::ELFCLASS32
    || sizeof(Elf32_Phdr) != e_phentsize
    || (Elf32_Ehdr::ELFDATA2MSB == ehdri.e_ident[Elf32_Ehdr::EI_DATA]
            && &N_BELE_RTP::be_policy != bele)
    || (Elf32_Ehdr::ELFDATA2LSB == ehdri.e_ident[Elf32_Ehdr::EI_DATA]
            && &N_BELE_RTP::le_policy != bele)) {
        e_phoff = 0;
        e_shoff = 0;
        sz_phdrs = 0;
        return;
    }
    if (0==e_phnum) throwCantUnpack("0==e_phnum");
    e_phoff = get_te32(&ehdri.e_phoff);
    if ((unsigned long)file_size < ((unsigned long)e_phoff + e_phnum * sizeof(Elf32_Phdr))) {
        throwCantUnpack("bad e_phoff");
    }
    e_shoff = get_te32(&ehdri.e_shoff);
    if ((unsigned long)file_size < ((unsigned long)e_shoff + e_shnum * sizeof(Elf32_Shdr))) {
        throwCantUnpack("bad e_shoff");
    }
    sz_phdrs = e_phnum * e_phentsize;

    if (f && Elf32_Ehdr::ET_DYN!=e_type) {
        unsigned const len = sz_phdrs + e_phoff;
        alloc_file_image(file_image, len);
        f->seek(0, SEEK_SET);
        f->readx(file_image, len);
        phdri= (Elf32_Phdr       *)(e_phoff + file_image);  // do not free() !!
    }
    if (f && Elf32_Ehdr::ET_DYN==e_type) {
        // The DT_SYMTAB has no designated length.  Read the whole file.
        alloc_file_image(file_image, file_size);
        f->seek(0, SEEK_SET);
        f->readx(file_image, file_size);
        phdri= (Elf32_Phdr *)(e_phoff + file_image);  // do not free() !!
        shdri= (Elf32_Shdr *)(e_shoff + file_image);  // do not free() !!
        sec_dynsym = elf_find_section_type(Elf32_Shdr::SHT_DYNSYM);
        if (sec_dynsym) {
            unsigned t = get_te32(&sec_dynsym->sh_link);
            if (e_shnum <= t)
                throwCantPack("bad dynsym->sh_link");
            sec_dynstr = &shdri[t];
        }

        Elf32_Phdr const *phdr= phdri;
        for (int j = e_phnum; --j>=0; ++phdr)
        if (Elf32_Phdr::PT_DYNAMIC==get_te32(&phdr->p_type)) {
            dynseg= (Elf32_Dyn const *)(check_pt_dynamic(phdr) + file_image);
            break;
        }
        // elf_find_dynamic() returns 0 if 0==dynseg.
        dynstr =      (char const *)elf_find_dynamic(Elf32_Dyn::DT_STRTAB);
        dynsym = (Elf32_Sym const *)elf_find_dynamic(Elf32_Dyn::DT_SYMTAB);
        gashtab = (unsigned const *)elf_find_dynamic(Elf32_Dyn::DT_GNU_HASH);
        hashtab = (unsigned const *)elf_find_dynamic(Elf32_Dyn::DT_HASH);
        jni_onload_sym = elf_lookup("JNI_OnLoad");
        if (jni_onload_sym) {
            jni_onload_va = get_te32(&jni_onload_sym->st_value);
            jni_onload_va = 0;
        }
    }
}

off_t PackLinuxElf::pack3(OutputFile *fo, Filter &ft) // return length of output
{
    unsigned disp;
    unsigned const zero = 0;
    unsigned len = sz_pack2a;  // after headers and all PT_LOAD

    unsigned const t = (4 & len) ^ ((!!xct_off)<<2);  // 0 or 4
    fo->write(&zero, t);
    len += t;

    set_te32(&disp, sz_elf_hdrs + sizeof(p_info) + sizeof(l_info));
    fo->write(&disp, sizeof(disp));  // offset(b_info)
    len += sizeof(disp);
    set_te32(&disp, len);  // distance back to beginning (detect dynamic reloc)
    fo->write(&disp, sizeof(disp));
    len += sizeof(disp);

    if (xct_off) {  // is_shlib
        upx_uint64_t const firstpc_va = (jni_onload_va
            ? jni_onload_va
            : elf_unsigned_dynamic(Elf32_Dyn::DT_INIT) );
        set_te32(&disp, firstpc_va - load_va);
        if (opt->o_unix.android_shlib) { // the extra page
            set_te32(&disp, asl_delta + firstpc_va - load_va);
        }
        fo->write(&disp, sizeof(disp));  // DT_INIT.d_val
        len += sizeof(disp);

        set_te32(&disp, hatch_off);
        fo->write(&disp, sizeof(disp));  // offset(hatch)
        len += sizeof(disp);

        if (opt->o_unix.android_shlib) {
            xct_off += asl_delta;  // the extra page
        }
        set_te32(&disp, xct_off);
        fo->write(&disp, sizeof(disp));  // offset(dst for f_exp)
        len += sizeof(disp);
    }
    sz_pack2 = len;  // 0 mod 8

    super::pack3(fo, ft);  // append the decompressor
    set_te16(&linfo.l_lsize, up4(  // MATCH03: up4
    get_te16(&linfo.l_lsize) + len - sz_pack2a));

    return fpad4(fo);  // MATCH03
}

off_t PackLinuxElf32::pack3(OutputFile *fo, Filter &ft)
{
    off_t flen = super::pack3(fo, ft);  // loader follows compressed PT_LOADs
    unsigned v_hole = sz_pack2 + lsize;
    set_te32(&elfout.phdr[0].p_filesz, v_hole);
    set_te32(&elfout.phdr[0].p_memsz,  v_hole);
    // Then compressed gaps (including debuginfo.)
    unsigned total_in = 0, total_out = 0;
    for (unsigned k = 0; k < e_phnum; ++k) {
        Extent x;
        x.size = find_LOAD_gap(phdri, k, e_phnum);
        if (x.size) {
            x.offset = get_te32(&phdri[k].p_offset) +
                       get_te32(&phdri[k].p_filesz);
            packExtent(x, total_in, total_out, 0, fo);
        }
    }
    // write block end marker (uncompressed size 0)
    b_info hdr; memset(&hdr, 0, sizeof(hdr));
    set_le32(&hdr.sz_cpr, UPX_MAGIC_LE32);
    fo->write(&hdr, sizeof(hdr));
    flen = fpad4(fo);

    set_te32(&elfout.phdr[0].p_filesz, sz_pack2 + lsize);
    set_te32(&elfout.phdr[0].p_memsz,  sz_pack2 + lsize);
    if (0==xct_off) { // not shared library; adjust PT_LOAD
        v_hole = page_mask & (~page_mask + v_hole + get_te32(&elfout.phdr[0].p_vaddr));
        set_te32(&elfout.phdr[1].p_vaddr, v_hole);
        elfout.phdr[1].p_paddr = elfout.phdr[1].p_vaddr;
        elfout.phdr[1].p_offset = 0;
        set_te32(&elfout.phdr[1].p_memsz, getbrk(phdri, e_phnum) - v_hole);
        set_te32(&elfout.phdr[1].p_flags, Elf32_Phdr::PF_W|Elf32_Phdr::PF_R);
    }
    if (0!=xct_off) {  // shared library
        Elf32_Phdr *phdr = phdri;
        unsigned off = fo->st_size();
        unsigned off_init = 0;  // where in file
        unsigned va_init = sz_pack2;   // virtual address
        so_slide = 0;
        for (int j = e_phnum; --j>=0; ++phdr) {
            unsigned const len  = get_te32(&phdr->p_filesz);
            unsigned const ioff = get_te32(&phdr->p_offset);
            unsigned       align= get_te32(&phdr->p_align);
            unsigned const type = get_te32(&phdr->p_type);
            if (phdr->PT_INTERP==type) {
                // Rotate to highest position, so it can be lopped
                // by decrementing e_phnum.
                memcpy((unsigned char *)ibuf, phdr, sizeof(*phdr));
                memmove(phdr, 1+phdr, j * sizeof(*phdr));  // overlapping
                memcpy(&phdr[j], (unsigned char *)ibuf, sizeof(*phdr));
                --phdr;
                set_te16(&ehdri.e_phnum, --e_phnum);
                continue;
            }
            if (phdr->PT_LOAD32==type) {
                if (xct_off < ioff) {  // Slide up non-first PT_LOAD.
                    if ((1u<<12) < align) {
                        align = 1u<<12;
                        set_te32(&phdr->p_align, align);
                    }
                    off += (align-1) & (ioff - off);
                    fo->seek(  off, SEEK_SET);
                    fo->write(ioff + file_image, len);
                    so_slide = off - ioff;
                    set_te32(&phdr->p_offset, so_slide + ioff);
                }
                else {  // Change length of first PT_LOAD.
                    va_init += get_te32(&phdr->p_vaddr);
                    set_te32(&phdr->p_filesz, sz_pack2 + lsize);
                    set_te32(&phdr->p_memsz,  sz_pack2 + lsize);
                }
                continue;  // all done with this PT_LOAD
            }
            // Compute new offset of &DT_INIT.d_val.
            if (/*0==jni_onload_sym &&*/ phdr->PT_DYNAMIC==type) {
                off_init = ioff + ((xct_off < ioff) ? so_slide : 0);
                fi->seek(ioff, SEEK_SET);
                fi->read(ibuf, len);
                Elf32_Dyn *dyn = (Elf32_Dyn *)(void *)ibuf;
                for (int j2 = len; j2 > 0; ++dyn, j2 -= sizeof(*dyn)) {
                    if (dyn->DT_INIT==get_te32(&dyn->d_tag)) {
                        unsigned const t = (unsigned char *)&dyn->d_val -
                                           (unsigned char *)ibuf;
                        off_init += t;
                        break;
                    }
                }
                // fall through to relocate .p_offset
            }
            if (xct_off < ioff)
                set_te32(&phdr->p_offset, so_slide + ioff);
        }  // end each Phdr
        if (off_init) {  // change DT_INIT.d_val
            fo->seek(off_init, SEEK_SET);
            va_init |= (Elf32_Ehdr::EM_ARM==e_machine);  // THUMB mode
            unsigned word; set_te32(&word, va_init);
            fo->rewrite(&word, sizeof(word));
            flen = fo->seek(0, SEEK_END);
        }
        if (opt->o_unix.android_shlib) {
            // Update {DYNAMIC}.sh_offset by so_slide.
            Elf32_Shdr *shdr = shdri;
            for (unsigned j = 0; j < e_shnum; ++shdr, ++j) {
                if (Elf32_Shdr::SHT_DYNAMIC == get_te32(&shdr->sh_type)) {
                    upx_uint32_t offset = get_te32(&shdr->sh_offset);
                    set_te32(&shdr->sh_offset, so_slide - asl_delta + offset );
                    fo->seek(j * sizeof(Elf32_Shdr)     - asl_delta + xct_off, SEEK_SET);
                    fo->rewrite(shdr, sizeof(*shdr));
                    fo->seek(0, SEEK_END);
                    break;
                }
            }
        }
        else { // !opt->o_unix.android_shlib)
            ehdri.e_shnum = 0;
            ehdri.e_shoff = 0;
            ehdri.e_shstrndx = 0;
        }
    }
    return flen;
}

off_t PackLinuxElf64::pack3(OutputFile *fo, Filter &ft)
{
    unsigned flen = super::pack3(fo, ft);  // loader follows compressed PT_LOADs
    // NOTE: PackLinuxElf::pack3  adjusted xct_off for the extra page

    unsigned v_hole = sz_pack2 + lsize;
    set_te64(&elfout.phdr[0].p_filesz, v_hole);
    set_te64(&elfout.phdr[0].p_memsz,  v_hole);
    // Then compressed gaps (including debuginfo.)
    unsigned total_in = 0, total_out = 0;
    for (unsigned k = 0; k < e_phnum; ++k) {
        Extent x;
        x.size = find_LOAD_gap(phdri, k, e_phnum);
        if (x.size) {
            x.offset = get_te64(&phdri[k].p_offset) +
                       get_te64(&phdri[k].p_filesz);
            packExtent(x, total_in, total_out, 0, fo);
        }
    }
    // write block end marker (uncompressed size 0)
    b_info hdr; memset(&hdr, 0, sizeof(hdr));
    set_le32(&hdr.sz_cpr, UPX_MAGIC_LE32);
    fo->write(&hdr, sizeof(hdr));
    flen = fpad4(fo);

    set_te64(&elfout.phdr[0].p_filesz, sz_pack2 + lsize);
    set_te64(&elfout.phdr[0].p_memsz,  sz_pack2 + lsize);
    if (0==xct_off) { // not shared library; adjust PT_LOAD
        // On amd64: (2<<20)==.p_align, but Linux uses 4KiB pages.
        // This allows [vvar], [vdso], etc to sneak into the gap
        // between end_text and data, which we wish to prevent
        // because the expanded program will use that space.
        // So: pretend 4KiB pages.
        upx_uint64_t const pm = (
               Elf64_Ehdr::EM_X86_64 ==e_machine
            || Elf64_Ehdr::EM_AARCH64==e_machine
            //|| Elf64_Ehdr::EM_PPC64  ==e_machine  /* DOES NOT WORK! */
            )
            ? ((~(upx_uint64_t)0)<<12)
            : page_mask;
        v_hole = pm & (~pm + v_hole + get_te64(&elfout.phdr[0].p_vaddr));
        set_te64(&elfout.phdr[1].p_vaddr, v_hole);
        set_te64(&elfout.phdr[1].p_align, ((upx_uint64_t)0) - pm);
        elfout.phdr[1].p_paddr = elfout.phdr[1].p_vaddr;
        elfout.phdr[1].p_offset = 0;
        set_te64(&elfout.phdr[1].p_memsz, getbrk(phdri, e_phnum) - v_hole);
        set_te32(&elfout.phdr[1].p_flags, Elf32_Phdr::PF_W|Elf32_Phdr::PF_R);
    }
    if (0!=xct_off) {  // shared library
        Elf64_Phdr *phdr = (Elf64_Phdr *)lowmem.subref(
                "bad e_phoff", e_phoff, e_phnum * sizeof(Elf64_Phdr));
        unsigned off = fo->st_size();
        unsigned off_init = 0;  // where in file
        upx_uint64_t va_init = sz_pack2;   // virtual address
        so_slide = 0;
        for (unsigned j = 0; j < e_phnum; ++j, ++phdr) {
            upx_uint64_t const len  = get_te64(&phdr->p_filesz);
            upx_uint64_t const ioff = get_te64(&phdri[j].p_offset);
            upx_uint64_t       align= get_te64(&phdr->p_align);
            unsigned const type = get_te32(&phdr->p_type);
            if (phdr->PT_INTERP==type) {
                // Rotate to highest position, so it can be lopped
                // by decrementing e_phnum.
                memcpy((unsigned char *)ibuf, phdr, sizeof(*phdr));
                memmove(phdr, 1+phdr, j * sizeof(*phdr));  // overlapping
                memcpy(&phdr[j], (unsigned char *)ibuf, sizeof(*phdr));
                --phdr;
                set_te16(&ehdri.e_phnum, --e_phnum);
                continue;
            }
            if (phdr->PT_LOAD==type) {
                if (xct_off < ioff) {  // Slide up non-first PT_LOAD.
                    // AMD64 chip supports page sizes of 4KiB, 2MiB, and 1GiB;
                    // the operating system chooses one.  .p_align typically
                    // is a forward-looking 2MiB.  In 2009 Linux chooses 4KiB.
                    // We choose 4KiB to waste less space.  If Linux chooses
                    // 2MiB later, then our output will not run.
                    if ((1u<<12) < align) {
                        align = 1u<<12;
                        set_te64(&phdr->p_align, align);
                    }
                    off += (align-1) & (ioff - off);
                    fo->seek(  off, SEEK_SET);
                    fo->write(&file_image[ioff], len);
                    so_slide = off - ioff;
                    set_te64(&phdr->p_offset, so_slide + ioff);
                }
                else {  // Change length of first PT_LOAD.
                    va_init += get_te64(&phdr->p_vaddr);
                    set_te64(&phdr->p_filesz, sz_pack2 + lsize);
                    set_te64(&phdr->p_memsz,  sz_pack2 + lsize);
                }
                continue;  // all done with this PT_LOAD
            }
            // Compute new offset of &DT_INIT.d_val.
            if (phdr->PT_DYNAMIC==type) {
                off_init = ioff + ((xct_off < ioff) ? so_slide : 0);
                Elf64_Dyn *dyn = (Elf64_Dyn *)&file_image[ioff];
                for (int j2 = len; j2 > 0; ++dyn, j2 -= sizeof(*dyn)) {
                    if (dyn->DT_INIT==get_te64(&dyn->d_tag)) {
                        unsigned const t = (unsigned char *)&dyn->d_val -
                                           (unsigned char *)&file_image[ioff];
                        off_init += t;
                        break;
                    }
                }
                // fall through to relocate .p_offset
            }
            if (xct_off < ioff)
                set_te64(&phdr->p_offset, so_slide + ioff);
        }  // end each Phdr

        if (off_init) {  // change DT_INIT.d_val
            fo->seek(off_init, SEEK_SET);
            upx_uint64_t word; set_te64(&word, va_init);
            fo->rewrite(&word, sizeof(word));
            flen = fo->seek(0, SEEK_END);
        }
        if (opt->o_unix.android_shlib) {
            // Update {DYNAMIC}.sh_offset by so_slide.
            Elf64_Shdr *shdr = (Elf64_Shdr *)lowmem.subref(
                    "bad e_shoff", xct_off - asl_delta, e_shnum * sizeof(Elf64_Shdr));
            for (unsigned j = 0; j < e_shnum; ++shdr, ++j) {
                unsigned sh_type = get_te32(&shdr->sh_type);
                if (Elf64_Shdr::SHT_DYNAMIC == sh_type) {
                    upx_uint64_t offset = get_te64(&shdr->sh_offset);
                    set_te64(&shdr->sh_offset, so_slide + offset);
                    fo->seek((j * sizeof(Elf64_Shdr)) + xct_off - asl_delta, SEEK_SET);
                    fo->rewrite(shdr, sizeof(*shdr));
                    fo->seek(0, SEEK_END);
                }
                if (Elf64_Shdr::SHT_RELA == sh_type
                &&  n_jmp_slot
                &&  !strcmp(".rela.plt", get_te32(&shdr->sh_name) + shstrtab)) {
                    upx_uint64_t f_off = elf_get_offset_from_address(plt_off);
                    fo->seek(so_slide + f_off, SEEK_SET);  // FIXME: assumes PT_LOAD[1]
                    fo->rewrite(&file_image[f_off], n_jmp_slot * sizeof(void *));
                }
            }
        }
        else { // !opt->o_unix.android_shlib)
            ehdri.e_shnum = 0;
            ehdri.e_shoff = 0;
            ehdri.e_shstrndx = 0;
        }
    }
    return flen;
}

void
PackLinuxElf::addStubEntrySections(Filter const *)
{
    bool all_pages = opt->o_unix.unmap_all_pages | is_big;
    addLoader("ELFMAINX", NULL);
    if (hasLoaderSection("ELFMAINXu")) {
            // brk() trouble if static
        all_pages |= (Elf32_Ehdr::EM_ARM==e_machine && 0x8000==load_va);
        addLoader("ELFMAINXu", NULL);
    }
   //addLoader(getDecompressorSections(), NULL);
    addLoader(
        ( M_IS_NRV2E(ph.method) ? "NRV_HEAD,NRV2E,NRV_TAIL"
        : M_IS_NRV2D(ph.method) ? "NRV_HEAD,NRV2D,NRV_TAIL"
        : M_IS_NRV2B(ph.method) ? "NRV_HEAD,NRV2B,NRV_TAIL"
        : M_IS_LZMA(ph.method)  ? "LZMA_ELF00,LZMA_DEC20,LZMA_DEC30"
        : NULL), NULL);
    if (hasLoaderSection("CFLUSH"))
        addLoader("CFLUSH");
    addLoader("ELFMAINY,IDENTSTR", NULL);
    if (hasLoaderSection("ELFMAINZe")) { // ppc64 big-endian only
        addLoader("ELFMAINZe", NULL);
    }
    addLoader("+40,ELFMAINZ", NULL);
    if (hasLoaderSection("ANDMAJNZ")) { // Android trouble with args to DT_INIT
        if (opt->o_unix.android_shlib) {
            addLoader("ANDMAJNZ", NULL);  // constant PAGE_SIZE
        }
        else {
            addLoader("ELFMAJNZ", NULL);  // PAGE_SIZE from AT_PAGESZ
        }
        addLoader("ELFMAKNZ", NULL);
    }
    if (hasLoaderSection("ELFMAINZu")) {
        addLoader("ELFMAINZu", NULL);
    }
    addLoader("FOLDEXEC", NULL);
}


void PackLinuxElf::defineSymbols(Filter const *)
{
    linker->defineSymbol("O_BINFO", (!!opt->o_unix.is_ptinterp) | o_binfo);
}

void PackLinuxElf32::defineSymbols(Filter const *ft)
{
    PackLinuxElf::defineSymbols(ft);
}

void PackLinuxElf64::defineSymbols(Filter const *ft)
{
    PackLinuxElf::defineSymbols(ft);
}

PackLinuxElf32::PackLinuxElf32(InputFile *f)
    : super(f), phdri(NULL), shdri(NULL),
    gnu_stack(NULL), note_body(NULL),
    page_mask(~0u<<lg2_page),
    dynseg(NULL), hashtab(NULL), gashtab(NULL), dynsym(NULL),
    jni_onload_sym(NULL),
    shstrtab(NULL),
    sec_strndx(NULL), sec_dynsym(NULL), sec_dynstr(NULL)
{
    memset(&ehdri, 0, sizeof(ehdri));
    if (f) {
        f->seek(0, SEEK_SET);
        f->readx(&ehdri, sizeof(ehdri));
    }
}

PackLinuxElf32::~PackLinuxElf32()
{
    delete[] note_body;
}

PackLinuxElf64::PackLinuxElf64(InputFile *f)
    : super(f), phdri(NULL), shdri(NULL),
    gnu_stack(NULL), note_body(NULL),
    page_mask(~0ull<<lg2_page),
    dynseg(NULL), hashtab(NULL), gashtab(NULL), dynsym(NULL),
    jni_onload_sym(NULL),
    shstrtab(NULL),
    sec_strndx(NULL), sec_dynsym(NULL), sec_dynstr(NULL)
{
    memset(&ehdri, 0, sizeof(ehdri));
    if (f) {
        f->seek(0, SEEK_SET);
        f->readx(&ehdri, sizeof(ehdri));
    }
}

PackLinuxElf64::~PackLinuxElf64()
{
    delete[] note_body;
}

// FIXME: should be templated with PackLinuxElf32help1
void
PackLinuxElf64::PackLinuxElf64help1(InputFile *f)
{
    e_type  = get_te16(&ehdri.e_type);
    e_phnum = get_te16(&ehdri.e_phnum);
    e_shnum = get_te16(&ehdri.e_shnum);
    unsigned const e_phentsize = get_te16(&ehdri.e_phentsize);
    if (ehdri.e_ident[Elf64_Ehdr::EI_CLASS]!=Elf64_Ehdr::ELFCLASS64
    || sizeof(Elf64_Phdr) != e_phentsize
    || (Elf64_Ehdr::ELFDATA2MSB == ehdri.e_ident[Elf64_Ehdr::EI_DATA]
            && &N_BELE_RTP::be_policy != bele)
    || (Elf64_Ehdr::ELFDATA2LSB == ehdri.e_ident[Elf64_Ehdr::EI_DATA]
            && &N_BELE_RTP::le_policy != bele)) {
        e_phoff = 0;
        e_shoff = 0;
        sz_phdrs = 0;
        return;
    }
    if (0==e_phnum) throwCantUnpack("0==e_phnum");
    e_phoff = get_te64(&ehdri.e_phoff);
    if ((unsigned long)file_size < (e_phoff + e_phnum * sizeof(Elf64_Phdr))) {
        throwCantUnpack("bad e_phoff");
    }
    e_shoff = get_te64(&ehdri.e_shoff);
    if ((unsigned long)file_size < (e_shoff + e_shnum * sizeof(Elf64_Shdr))) {
        throwCantUnpack("bad e_shoff");
    }
    sz_phdrs = e_phnum * e_phentsize;

    if (f && Elf64_Ehdr::ET_DYN!=e_type) {
        unsigned const len = sz_phdrs + e_phoff;
        alloc_file_image(file_image, len);
        f->seek(0, SEEK_SET);
        f->readx(file_image, len);
        phdri= (Elf64_Phdr       *)(e_phoff + file_image);  // do not free() !!
    }
    if (f && Elf64_Ehdr::ET_DYN==e_type) {
        // The DT_SYMTAB has no designated length.  Read the whole file.
        alloc_file_image(file_image, file_size);
        f->seek(0, SEEK_SET);
        f->readx(file_image, file_size);
        phdri= (Elf64_Phdr *)(e_phoff + file_image);  // do not free() !!
        shdri= (Elf64_Shdr *)(e_shoff + file_image);  // do not free() !!
        sec_dynsym = elf_find_section_type(Elf64_Shdr::SHT_DYNSYM);
        if (sec_dynsym) {
            unsigned t = get_te32(&sec_dynsym->sh_link);
            if (e_shnum <= t)
                throwCantPack("bad dynsym->sh_link");
            sec_dynstr = &shdri[t];
        }

        Elf64_Phdr const *phdr= phdri;
        for (int j = e_phnum; --j>=0; ++phdr)
        if (Elf64_Phdr::PT_DYNAMIC==get_te64(&phdr->p_type)) {
            dynseg= (Elf64_Dyn const *)(check_pt_dynamic(phdr) + file_image);
            break;
        }
        // elf_find_dynamic() returns 0 if 0==dynseg.
        dynstr =      (char const *)elf_find_dynamic(Elf64_Dyn::DT_STRTAB);
        dynsym = (Elf64_Sym const *)elf_find_dynamic(Elf64_Dyn::DT_SYMTAB);
        gashtab = (unsigned const *)elf_find_dynamic(Elf64_Dyn::DT_GNU_HASH);
        hashtab = (unsigned const *)elf_find_dynamic(Elf64_Dyn::DT_HASH);
        jni_onload_sym = elf_lookup("JNI_OnLoad");
        if (jni_onload_sym) {
            jni_onload_va = get_te64(&jni_onload_sym->st_value);
            jni_onload_va = 0;
        }
    }
}

Linker* PackLinuxElf64amd::newLinker() const
{
    return new ElfLinkerAMD64;
}

Linker* PackLinuxElf64arm::newLinker() const
{
    return new ElfLinkerArm64LE;
}

int const *
PackLinuxElf::getCompressionMethods(int method, int level) const
{
    // No real dependency on LE32.
    return Packer::getDefaultCompressionMethods_le32(method, level);
}

int const *
PackLinuxElf32armLe::getCompressionMethods(int method, int level) const
{
    return Packer::getDefaultCompressionMethods_8(method, level);
}

int const *
PackLinuxElf32armBe::getCompressionMethods(int method, int level) const
{
    return Packer::getDefaultCompressionMethods_8(method, level);
}

int const *
PackLinuxElf32ppc::getFilters() const
{
    static const int filters[] = {
        0xd0,
    FT_END };
    return filters;
}

int const *
PackLinuxElf64ppcle::getFilters() const
{
    static const int filters[] = {
        0xd0,
    FT_END };
    return filters;
}

int const *
PackLinuxElf64ppc::getFilters() const
{
    static const int filters[] = {
        0xd0,
    FT_END };
    return filters;
}

int const *
PackLinuxElf64amd::getFilters() const
{
    static const int filters[] = {
        0x49,
    FT_END };
    return filters;
}

int const *
PackLinuxElf64arm::getFilters() const
{
    static const int filters[] = {
        0x52,
    FT_END };
    return filters;
}

void PackLinuxElf32::patchLoader()
{
}

void PackLinuxElf64::patchLoader()
{
}

void PackLinuxElf32::ARM_updateLoader(OutputFile * /*fo*/)
{
    set_te32(&elfout.ehdr.e_entry, sz_pack2 +
        linker->getSymbolOffset("_start") +
        get_te32(&elfout.phdr[0].p_vaddr));
}

void PackLinuxElf32armLe::updateLoader(OutputFile *fo)
{
    ARM_updateLoader(fo);
}

void PackLinuxElf32armBe::updateLoader(OutputFile *fo)
{
    ARM_updateLoader(fo);
}

void PackLinuxElf32mipsel::updateLoader(OutputFile *fo)
{
    ARM_updateLoader(fo);  // not ARM specific; (no 32-bit immediates)
}

void PackLinuxElf32mipseb::updateLoader(OutputFile *fo)
{
    ARM_updateLoader(fo);  // not ARM specific; (no 32-bit immediates)
}

void PackLinuxElf32::updateLoader(OutputFile * /*fo*/)
{
    unsigned start = linker->getSymbolOffset("_start");
    unsigned vbase = get_te32(&elfout.phdr[0].p_vaddr);
    set_te32(&elfout.ehdr.e_entry, start + sz_pack2 + vbase);
}

void PackLinuxElf64::updateLoader(OutputFile * /*fo*/)
{
    upx_uint64_t const vbase = get_te64(&elfout.phdr[0].p_vaddr);
    unsigned start = linker->getSymbolOffset("_start");

    if (get_te16(&elfout.ehdr.e_machine)==Elf64_Ehdr::EM_PPC64
    &&  elfout.ehdr.e_ident[Elf64_Ehdr::EI_DATA]==Elf64_Ehdr::ELFDATA2MSB) {
        unsigned descr = linker->getSymbolOffset("entry_descr");

        // External relocation of PPC64 function descriptor.
        upx_uint64_t dot_entry = start + sz_pack2 + vbase;
        upx_byte *p = getLoader();

        set_te64(&p[descr], dot_entry);
        set_te64(&elfout.ehdr.e_entry, descr + sz_pack2 + vbase);
    }
    else {
        set_te64(&elfout.ehdr.e_entry, start + sz_pack2 + vbase);
    }
}

PackLinuxElf32ppc::PackLinuxElf32ppc(InputFile *f)
    : super(f)
{
    e_machine = Elf32_Ehdr::EM_PPC;
    ei_class  = Elf32_Ehdr::ELFCLASS32;
    ei_data   = Elf32_Ehdr::ELFDATA2MSB;
    ei_osabi  = Elf32_Ehdr::ELFOSABI_LINUX;
}

PackLinuxElf32ppc::~PackLinuxElf32ppc()
{
}

Linker* PackLinuxElf32ppc::newLinker() const
{
    return new ElfLinkerPpc32;
}

PackLinuxElf64ppcle::PackLinuxElf64ppcle(InputFile *f)
    : super(f), lg2_page(16), page_size(1u<<lg2_page)
{
    e_machine = Elf64_Ehdr::EM_PPC64;
    ei_class  = Elf64_Ehdr::ELFCLASS64;
    ei_data   = Elf64_Ehdr::ELFDATA2LSB;
    ei_osabi  = Elf64_Ehdr::ELFOSABI_LINUX;
}

PackLinuxElf64ppc::PackLinuxElf64ppc(InputFile *f)
    : super(f), lg2_page(16), page_size(1u<<lg2_page)
{
    e_machine = Elf64_Ehdr::EM_PPC64;
    ei_class  = Elf64_Ehdr::ELFCLASS64;
    ei_data   = Elf64_Ehdr::ELFDATA2MSB;
    ei_osabi  = Elf32_Ehdr::ELFOSABI_LINUX;
}

PackLinuxElf64ppcle::~PackLinuxElf64ppcle()
{
}

PackLinuxElf64ppc::~PackLinuxElf64ppc()
{
}

Linker* PackLinuxElf64ppcle::newLinker() const
{
    return new ElfLinkerPpc64le;
}

Linker* PackLinuxElf64ppc::newLinker() const
{
    return new ElfLinkerPpc64;
}

PackLinuxElf64amd::PackLinuxElf64amd(InputFile *f)
    : super(f)
{
    e_machine = Elf64_Ehdr::EM_X86_64;
    ei_class = Elf64_Ehdr::ELFCLASS64;
    ei_data = Elf64_Ehdr::ELFDATA2LSB;
    ei_osabi  = Elf32_Ehdr::ELFOSABI_LINUX;
}

PackLinuxElf64arm::PackLinuxElf64arm(InputFile *f)
    : super(f)
{
    e_machine = Elf64_Ehdr::EM_AARCH64;
    ei_class = Elf64_Ehdr::ELFCLASS64;
    ei_data = Elf64_Ehdr::ELFDATA2LSB;
    ei_osabi  = Elf32_Ehdr::ELFOSABI_LINUX;
}

PackLinuxElf64amd::~PackLinuxElf64amd()
{
}

PackLinuxElf64arm::~PackLinuxElf64arm()
{
}

static unsigned
umax(unsigned a, unsigned b)
{
    if (a <= b) {
        return b;
    }
    return a;
}

void PackLinuxElf32x86::addStubEntrySections(Filter const *ft)
{
    int const n_mru = ft->n_mru;  // FIXME: belongs to filter? packerf?

// Rely on "+80CXXXX" [etc] in getDecompressorSections() packer_c.cpp */
//    // Here is a quick summary of the format of the output file:
//    linker->setLoaderAlignOffset(
//            // Elf32_Ehdr
//        sizeof(elfout.ehdr) +
//            // Elf32_Phdr: 1 for exec86, 2 for sh86, 3 for elf86
//        (get_te16(&elfout.ehdr.e_phentsize) * get_te16(&elfout.ehdr.e_phnum)) +
//            // checksum UPX! lsize version format
//        sizeof(l_info) +
//            // PT_DYNAMIC with DT_NEEDED "forwarded" from original file
//        ((get_te16(&elfout.ehdr.e_phnum)==3)
//            ? (unsigned) get_te32(&elfout.phdr[2].p_memsz)
//            : 0) +
//            // p_progid, p_filesize, p_blocksize
//        sizeof(p_info) +
//            // compressed data
//        b_len + ph.c_len );

            // entry to stub
    addLoader("LEXEC000", NULL);

    if (ft->id) {
        { // decompr, unfilter are separate
            addLoader("LXUNF000", NULL);
            addLoader("LXUNF002", NULL);
                if (0x80==(ft->id & 0xF0)) {
                    if (256==n_mru) {
                        addLoader("MRUBYTE0", NULL);
                    }
                    else if (n_mru) {
                        addLoader("LXMRU005", NULL);
                    }
                    if (n_mru) {
                        addLoader("LXMRU006", NULL);
                    }
                    else {
                        addLoader("LXMRU007", NULL);
                    }
            }
            else if (0x40==(ft->id & 0xF0)) {
                addLoader("LXUNF008", NULL);
            }
            addLoader("LXUNF010", NULL);
        }
        if (n_mru) {
            addLoader("LEXEC009", NULL);
        }
    }
    addLoader("LEXEC010", NULL);
    addLoader(getDecompressorSections(), NULL);
    addLoader("LEXEC015", NULL);
    if (ft->id) {
        {  // decompr, unfilter are separate
            if (0x80!=(ft->id & 0xF0)) {
                addLoader("LXUNF042", NULL);
            }
        }
        addFilter32(ft->id);
        { // decompr, unfilter are separate
            if (0x80==(ft->id & 0xF0)) {
                if (0==n_mru) {
                    addLoader("LXMRU058", NULL);
                }
            }
            addLoader("LXUNF035", NULL);
        }
    }
    else {
        addLoader("LEXEC017", NULL);
    }

    addLoader("IDENTSTR", NULL);
    addLoader("LEXEC020", NULL);
    addLoader("FOLDEXEC", NULL);
}

void PackLinuxElf32x86::defineSymbols(Filter const *const ft)
{
    PackLinuxElf32::defineSymbols(ft);

    if (0x80==(ft->id & 0xF0)) {
        int const mru = ft->n_mru ? 1+ ft->n_mru : 0;
        if (mru && mru!=256) {
            unsigned const is_pwr2 = (0==((mru -1) & mru));
            linker->defineSymbol("NMRU", mru - is_pwr2);
        }
    }
}

void
PackLinuxElf32::buildLinuxLoader(
    upx_byte const *const proto,
    unsigned        const szproto,
    upx_byte const *const fold,
    unsigned        const szfold,
    Filter const *ft
)
{
    initLoader(proto, szproto);

  if (0 < szfold) {
    struct b_info h; memset(&h, 0, sizeof(h));
    unsigned fold_hdrlen = 0;
    cprElfHdr1 const *const hf = (cprElfHdr1 const *)fold;
    fold_hdrlen = umax(0x80, sizeof(hf->ehdr) +
        get_te16(&hf->ehdr.e_phentsize) * get_te16(&hf->ehdr.e_phnum) +
            sizeof(l_info) );
    h.sz_unc = ((szfold < fold_hdrlen) ? 0 : (szfold - fold_hdrlen));
    h.b_method = (unsigned char) ph.method;
    h.b_ftid = (unsigned char) ph.filter;
    h.b_cto8 = (unsigned char) ph.filter_cto;
    unsigned char const *const uncLoader = fold_hdrlen + fold;

    h.sz_cpr = MemBuffer::getSizeForCompression(h.sz_unc + (0==h.sz_unc));
    unsigned char *const cprLoader = New(unsigned char, sizeof(h) + h.sz_cpr);
    {
    unsigned h_sz_cpr = h.sz_cpr;
    int r = upx_compress(uncLoader, h.sz_unc, sizeof(h) + cprLoader, &h_sz_cpr,
        NULL, ph.method, 10, NULL, NULL );
    h.sz_cpr = h_sz_cpr;
    if (r != UPX_E_OK || h.sz_cpr >= h.sz_unc)
        throwInternalError("loader compression failed");
    }
#if 0  //{  debugging only
    if (M_IS_LZMA(ph.method)) {
        ucl_uint tmp_len = h.sz_unc;  // LZMA uses this as EOF
        unsigned char *tmp = New(unsigned char, tmp_len);
        memset(tmp, 0, tmp_len);
        int r = upx_decompress(sizeof(h) + cprLoader, h.sz_cpr, tmp, &tmp_len, h.b_method, NULL);
        if (r == UPX_E_OUT_OF_MEMORY)
            throwOutOfMemoryException();
        printf("\n%d %d: %d %d %d\n", h.b_method, r, h.sz_cpr, h.sz_unc, tmp_len);
        for (unsigned j=0; j < h.sz_unc; ++j) if (tmp[j]!=uncLoader[j]) {
            printf("%d: %x %x\n", j, tmp[j], uncLoader[j]);
        }
        delete[] tmp;
    }
#endif  //}
    unsigned const sz_cpr = h.sz_cpr;
    set_te32(&h.sz_cpr, h.sz_cpr);
    set_te32(&h.sz_unc, h.sz_unc);
    memcpy(cprLoader, &h, sizeof(h));

    // This adds the definition to the "library", to be used later.
    linker->addSection("FOLDEXEC", cprLoader, sizeof(h) + sz_cpr, 0);
    delete [] cprLoader;
  }
  else {
    linker->addSection("FOLDEXEC", "", 0, 0);
  }

    addStubEntrySections(ft);

    if (0==xct_off)
        defineSymbols(ft);  // main program only, not for shared lib
    relocateLoader();
}

void
PackLinuxElf64::buildLinuxLoader(
    upx_byte const *const proto,
    unsigned        const szproto,
    upx_byte const *const fold,
    unsigned        const szfold,
    Filter const *ft
)
{
    initLoader(proto, szproto);

  if (0 < szfold) {
    struct b_info h; memset(&h, 0, sizeof(h));
    unsigned fold_hdrlen = 0;
    cprElfHdr1 const *const hf = (cprElfHdr1 const *)fold;
    fold_hdrlen = umax(0x80, sizeof(hf->ehdr) +
        get_te16(&hf->ehdr.e_phentsize) * get_te16(&hf->ehdr.e_phnum) +
            sizeof(l_info) );
    h.sz_unc = ((szfold < fold_hdrlen) ? 0 : (szfold - fold_hdrlen));
    h.b_method = (unsigned char) ph.method;
    h.b_ftid = (unsigned char) ph.filter;
    h.b_cto8 = (unsigned char) ph.filter_cto;
    unsigned char const *const uncLoader = fold_hdrlen + fold;

    h.sz_cpr = MemBuffer::getSizeForCompression(h.sz_unc + (0==h.sz_unc));
    unsigned char *const cprLoader = New(unsigned char, sizeof(h) + h.sz_cpr);
    {
    unsigned h_sz_cpr = h.sz_cpr;
    int r = upx_compress(uncLoader, h.sz_unc, sizeof(h) + cprLoader, &h_sz_cpr,
        NULL, ph.method, 10, NULL, NULL );
    h.sz_cpr = h_sz_cpr;
    if (r != UPX_E_OK || h.sz_cpr >= h.sz_unc)
        throwInternalError("loader compression failed");
    }
#if 0  //{  debugging only
    if (M_IS_LZMA(ph.method)) {
        ucl_uint tmp_len = h.sz_unc;  // LZMA uses this as EOF
        unsigned char *tmp = New(unsigned char, tmp_len);
        memset(tmp, 0, tmp_len);
        int r = upx_decompress(sizeof(h) + cprLoader, h.sz_cpr, tmp, &tmp_len, h.b_method, NULL);
        if (r == UPX_E_OUT_OF_MEMORY)
            throwOutOfMemoryException();
        printf("\n%d %d: %d %d %d\n", h.b_method, r, h.sz_cpr, h.sz_unc, tmp_len);
        for (unsigned j=0; j < h.sz_unc; ++j) if (tmp[j]!=uncLoader[j]) {
            printf("%d: %x %x\n", j, tmp[j], uncLoader[j]);
        }
        delete[] tmp;
    }
#endif  //}
    unsigned const sz_cpr = h.sz_cpr;
    set_te32(&h.sz_cpr, h.sz_cpr);
    set_te32(&h.sz_unc, h.sz_unc);
    memcpy(cprLoader, &h, sizeof(h));

    // This adds the definition to the "library", to be used later.
    linker->addSection("FOLDEXEC", cprLoader, sizeof(h) + sz_cpr, 0);
    delete [] cprLoader;
  }
  else {
    linker->addSection("FOLDEXEC", "", 0, 0);
  }

    addStubEntrySections(ft);

    if (0==xct_off)
        defineSymbols(ft);  // main program only, not for shared lib
    relocateLoader();
}

void
PackLinuxElf64amd::defineSymbols(Filter const *ft)
{
    PackLinuxElf64::defineSymbols(ft);
}

static const
#include "stub/i386-linux.elf-entry.h"
static const
#include "stub/i386-linux.elf-fold.h"
static const
#include "stub/i386-linux.shlib-init.h"

void
PackLinuxElf32x86::buildLoader(const Filter *ft)
{
    if (0!=xct_off) {  // shared library
        buildLinuxLoader(
            stub_i386_linux_shlib_init, sizeof(stub_i386_linux_shlib_init),
            NULL,                       0,                                ft );
        return;
    }
    unsigned char tmp[sizeof(stub_i386_linux_elf_fold)];
    memcpy(tmp, stub_i386_linux_elf_fold, sizeof(stub_i386_linux_elf_fold));
    checkPatch(NULL, 0, 0, 0);  // reset
    if (opt->o_unix.is_ptinterp) {
        unsigned j;
        for (j = 0; j < sizeof(stub_i386_linux_elf_fold)-1; ++j) {
            if (0x60==tmp[  j]
            &&  0x47==tmp[1+j] ) {
                /* put INC EDI before PUSHA: inhibits auxv_up for PT_INTERP */
                tmp[  j] = 0x47;
                tmp[1+j] = 0x60;
                break;
            }
        }
    }
    buildLinuxLoader(
        stub_i386_linux_elf_entry, sizeof(stub_i386_linux_elf_entry),
        tmp,                       sizeof(stub_i386_linux_elf_fold),  ft );
}

static const
#include "stub/i386-bsd.elf-entry.h"
static const
#include "stub/i386-bsd.elf-fold.h"

void
PackBSDElf32x86::buildLoader(const Filter *ft)
{
    unsigned char tmp[sizeof(stub_i386_bsd_elf_fold)];
    memcpy(tmp, stub_i386_bsd_elf_fold, sizeof(stub_i386_bsd_elf_fold));
    checkPatch(NULL, 0, 0, 0);  // reset
    if (opt->o_unix.is_ptinterp) {
        unsigned j;
        for (j = 0; j < sizeof(stub_i386_bsd_elf_fold)-1; ++j) {
            if (0x60==tmp[  j]
            &&  0x47==tmp[1+j] ) {
                /* put INC EDI before PUSHA: inhibits auxv_up for PT_INTERP */
                tmp[  j] = 0x47;
                tmp[1+j] = 0x60;
                break;
            }
        }
    }
    buildLinuxLoader(
        stub_i386_bsd_elf_entry, sizeof(stub_i386_bsd_elf_entry),
        tmp,                     sizeof(stub_i386_bsd_elf_fold), ft);
}

static const
#include "stub/i386-netbsd.elf-entry.h"

static const
#include "stub/i386-netbsd.elf-fold.h"

#define WANT_NHDR_ENUM
#include "p_elf_enum.h"

void
PackNetBSDElf32x86::buildLoader(const Filter *ft)
{
    unsigned char tmp[sizeof(stub_i386_netbsd_elf_fold)];
    memcpy(tmp, stub_i386_netbsd_elf_fold, sizeof(stub_i386_netbsd_elf_fold));
    checkPatch(NULL, 0, 0, 0);  // reset
    if (opt->o_unix.is_ptinterp) {
        unsigned j;
        for (j = 0; j < sizeof(stub_i386_netbsd_elf_fold)-1; ++j) {
            if (0x60==tmp[  j]
            &&  0x47==tmp[1+j] ) {
                /* put INC EDI before PUSHA: inhibits auxv_up for PT_INTERP */
                tmp[  j] = 0x47;
                tmp[1+j] = 0x60;
                break;
            }
        }
    }
    buildLinuxLoader(
        stub_i386_netbsd_elf_entry, sizeof(stub_i386_netbsd_elf_entry),
        tmp,                        sizeof(stub_i386_netbsd_elf_fold), ft);
}

static const
#include "stub/i386-openbsd.elf-fold.h"

void
PackOpenBSDElf32x86::buildLoader(const Filter *ft)
{
    unsigned char tmp[sizeof(stub_i386_openbsd_elf_fold)];
    memcpy(tmp, stub_i386_openbsd_elf_fold, sizeof(stub_i386_openbsd_elf_fold));
    checkPatch(NULL, 0, 0, 0);  // reset
    if (opt->o_unix.is_ptinterp) {
        unsigned j;
        for (j = 0; j < sizeof(stub_i386_openbsd_elf_fold)-1; ++j) {
            if (0x60==tmp[  j]
            &&  0x47==tmp[1+j] ) {
                /* put INC EDI before PUSHA: inhibits auxv_up for PT_INTERP */
                tmp[  j] = 0x47;
                tmp[1+j] = 0x60;
                break;
            }
        }
    }
    buildLinuxLoader(
        stub_i386_bsd_elf_entry, sizeof(stub_i386_bsd_elf_entry),
        tmp,                     sizeof(stub_i386_openbsd_elf_fold), ft);
}

static const
#include "stub/arm.v5a-linux.elf-entry.h"
static const
#include "stub/arm.v5a-linux.elf-fold.h"
static const
#include "stub/arm.v5t-linux.shlib-init.h"

static const
#include "stub/arm.v4a-linux.elf-entry.h"
static const
#include "stub/arm.v4a-linux.elf-fold.h"
#if 0
static const
#include "stub/arm.v4a-linux.shlib-init.h"
#endif

static const
#include "stub/armeb.v4a-linux.elf-entry.h"
static const
#include "stub/armeb.v4a-linux.elf-fold.h"

#include "mem.h"

void
PackLinuxElf32armBe::buildLoader(Filter const *ft)
{
    buildLinuxLoader(
        stub_armeb_v4a_linux_elf_entry, sizeof(stub_armeb_v4a_linux_elf_entry),
        stub_armeb_v4a_linux_elf_fold,  sizeof(stub_armeb_v4a_linux_elf_fold), ft);
}

void
PackLinuxElf32armLe::buildLoader(Filter const *ft)
{
    if (Elf32_Ehdr::ELFOSABI_LINUX==ei_osabi) {

        if (0!=xct_off) {  // shared library
            buildLinuxLoader(
                stub_arm_v5t_linux_shlib_init, sizeof(stub_arm_v5t_linux_shlib_init),
                NULL,                      0,                                ft );
            return;
        }
        buildLinuxLoader(
            stub_arm_v5a_linux_elf_entry, sizeof(stub_arm_v5a_linux_elf_entry),
            stub_arm_v5a_linux_elf_fold,  sizeof(stub_arm_v5a_linux_elf_fold), ft);
    }
    else {
        buildLinuxLoader(
            stub_arm_v4a_linux_elf_entry, sizeof(stub_arm_v4a_linux_elf_entry),
            stub_arm_v4a_linux_elf_fold,  sizeof(stub_arm_v4a_linux_elf_fold), ft);
    }
}

static const
#include "stub/mipsel.r3000-linux.elf-entry.h"
static const
#include "stub/mipsel.r3000-linux.elf-fold.h"
static const
#include "stub/mipsel.r3000-linux.shlib-init.h"

void
PackLinuxElf32mipsel::buildLoader(Filter const *ft)
{
    if (0!=xct_off) {  // shared library
        buildLinuxLoader(
            stub_mipsel_r3000_linux_shlib_init, sizeof(stub_mipsel_r3000_linux_shlib_init),
            NULL,                        0,                                 ft );
        return;
    }
    buildLinuxLoader(
        stub_mipsel_r3000_linux_elf_entry, sizeof(stub_mipsel_r3000_linux_elf_entry),
        stub_mipsel_r3000_linux_elf_fold,  sizeof(stub_mipsel_r3000_linux_elf_fold), ft);
}

static const
#include "stub/mips.r3000-linux.elf-entry.h"
static const
#include "stub/mips.r3000-linux.elf-fold.h"
static const
#include "stub/mips.r3000-linux.shlib-init.h"

void
PackLinuxElf32mipseb::buildLoader(Filter const *ft)
{
    if (0!=xct_off) {  // shared library
        buildLinuxLoader(
            stub_mips_r3000_linux_shlib_init, sizeof(stub_mips_r3000_linux_shlib_init),
            NULL,                        0,                                 ft );
        return;
    }
    buildLinuxLoader(
        stub_mips_r3000_linux_elf_entry, sizeof(stub_mips_r3000_linux_elf_entry),
        stub_mips_r3000_linux_elf_fold,  sizeof(stub_mips_r3000_linux_elf_fold), ft);
}

static const
#include "stub/powerpc-linux.elf-entry.h"
static const
#include "stub/powerpc-linux.elf-fold.h"

void
PackLinuxElf32ppc::buildLoader(const Filter *ft)
{
    buildLinuxLoader(
        stub_powerpc_linux_elf_entry, sizeof(stub_powerpc_linux_elf_entry),
        stub_powerpc_linux_elf_fold,  sizeof(stub_powerpc_linux_elf_fold), ft);
}

static const
#include "stub/powerpc64le-linux.elf-entry.h"
static const
#include "stub/powerpc64le-linux.elf-fold.h"

void
PackLinuxElf64ppcle::buildLoader(const Filter *ft)
{
    buildLinuxLoader(
        stub_powerpc64le_linux_elf_entry, sizeof(stub_powerpc64le_linux_elf_entry),
        stub_powerpc64le_linux_elf_fold,  sizeof(stub_powerpc64le_linux_elf_fold), ft);
}

static const
#include "stub/powerpc64-linux.elf-entry.h"
static const
#include "stub/powerpc64-linux.elf-fold.h"

void
PackLinuxElf64ppc::buildLoader(const Filter *ft)
{
    buildLinuxLoader(
        stub_powerpc64_linux_elf_entry, sizeof(stub_powerpc64_linux_elf_entry),
        stub_powerpc64_linux_elf_fold,  sizeof(stub_powerpc64_linux_elf_fold), ft);
}

static const
#include "stub/amd64-linux.elf-entry.h"
static const
#include "stub/amd64-linux.elf-fold.h"
static const
#include "stub/amd64-linux.shlib-init.h"

void
PackLinuxElf64amd::buildLoader(const Filter *ft)
{
    if (0!=xct_off) {  // shared library
        buildLinuxLoader(
            stub_amd64_linux_shlib_init, sizeof(stub_amd64_linux_shlib_init),
            NULL,                        0,                                 ft );
        return;
    }
    buildLinuxLoader(
        stub_amd64_linux_elf_entry, sizeof(stub_amd64_linux_elf_entry),
        stub_amd64_linux_elf_fold,  sizeof(stub_amd64_linux_elf_fold), ft);
}

static const
#include "stub/arm64-linux.elf-entry.h"
static const
#include "stub/arm64-linux.elf-fold.h"
static const
#include "stub/arm64-linux.shlib-init.h"

void
PackLinuxElf64arm::buildLoader(const Filter *ft)
{
    if (0!=xct_off) {  // shared library
        buildLinuxLoader(
            stub_arm64_linux_shlib_init, sizeof(stub_arm64_linux_shlib_init),
            NULL,                        0,                                 ft );
        return;
    }
    buildLinuxLoader(
        stub_arm64_linux_elf_entry, sizeof(stub_arm64_linux_elf_entry),
        stub_arm64_linux_elf_fold,  sizeof(stub_arm64_linux_elf_fold), ft);
}

Elf32_Phdr const *
PackLinuxElf32::elf_find_ptype(unsigned type, Elf32_Phdr const *phdr, unsigned phnum)
{
    for (unsigned j = 0; j < phnum; ++j, ++phdr) {
        if (type == get_te32(&phdr->p_type)) {
            return phdr;
        }
    }
    return 0;
}

Elf64_Phdr const *
PackLinuxElf64::elf_find_ptype(unsigned type, Elf64_Phdr const *phdr, unsigned phnum)
{
    for (unsigned j = 0; j < phnum; ++j, ++phdr) {
        if (type == get_te32(&phdr->p_type)) {
            return phdr;
        }
    }
    return 0;
}

Elf32_Shdr const *PackLinuxElf32::elf_find_section_name(
    char const *const name
) const
{
    Elf32_Shdr const *shdr = shdri;
    int j = e_shnum;
    for (; 0 <=--j; ++shdr) {
        if (0==strcmp(name, &shstrtab[get_te32(&shdr->sh_name)])) {
            return shdr;
        }
    }
    return 0;
}

Elf64_Shdr const *PackLinuxElf64::elf_find_section_name(
    char const *const name
) const
{
    Elf64_Shdr const *shdr = shdri;
    int j = e_shnum;
    for (; 0 <=--j; ++shdr) {
        unsigned ndx = get_te64(&shdr->sh_name);
        if (0==strcmp(name, &shstrtab[ndx])) {
            return shdr;
        }
    }
    return 0;
}

Elf32_Shdr const *PackLinuxElf32::elf_find_section_type(
    unsigned const type
) const
{
    Elf32_Shdr const *shdr = shdri;
    int j = e_shnum;
    for (; 0 <=--j; ++shdr) {
        if (type==get_te32(&shdr->sh_type)) {
            return shdr;
        }
    }
    return 0;
}

Elf64_Shdr const *PackLinuxElf64::elf_find_section_type(
    unsigned const type
) const
{
    Elf64_Shdr const *shdr = shdri;
    int j = e_shnum;
    for (; 0 <=--j; ++shdr) {
        if (type==get_te32(&shdr->sh_type)) {
            return shdr;
        }
    }
    return 0;
}

bool PackLinuxElf64::calls_crt1(Elf64_Rela const *rela, int sz)
{
    for (; 0 < sz; (sz -= sizeof(Elf64_Rela)), ++rela) {
        unsigned const symnum = get_te64(&rela->r_info) >> 32;
        char const *const symnam = get_te32(&dynsym[symnum].st_name) + dynstr;
        if (0==strcmp(symnam, "__libc_start_main")  // glibc
        ||  0==strcmp(symnam, "__libc_init")  // Android
        ||  0==strcmp(symnam, "__uClibc_main")
        ||  0==strcmp(symnam, "__uClibc_start_main"))
            return true;
    }
    return false;
}

bool PackLinuxElf32::calls_crt1(Elf32_Rel const *rel, int sz)
{
    for (; 0 < sz; (sz -= sizeof(Elf32_Rel)), ++rel) {
        unsigned const symnum = get_te32(&rel->r_info) >> 8;
        char const *const symnam = get_te32(&dynsym[symnum].st_name) + dynstr;
        if (0==strcmp(symnam, "__libc_start_main")  // glibc
        ||  0==strcmp(symnam, "__libc_init")  // Android
        ||  0==strcmp(symnam, "__uClibc_main")
        ||  0==strcmp(symnam, "__uClibc_start_main"))
            return true;
    }
    return false;
}

bool PackLinuxElf32::canPack()
{
    union {
        unsigned char buf[sizeof(Elf32_Ehdr) + 14*sizeof(Elf32_Phdr)];
        //struct { Elf32_Ehdr ehdr; Elf32_Phdr phdr; } e;
    } u;
    COMPILE_TIME_ASSERT(sizeof(u.buf) <= 512)

    fi->seek(0, SEEK_SET);
    fi->readx(u.buf, sizeof(u.buf));
    fi->seek(0, SEEK_SET);
    Elf32_Ehdr const *const ehdr = (Elf32_Ehdr *) u.buf;

    // now check the ELF header
    if (checkEhdr(ehdr) != 0)
        return false;

    // additional requirements for linux/elf386
    if (get_te16(&ehdr->e_ehsize) != sizeof(*ehdr)) {
        throwCantPack("invalid Ehdr e_ehsize; try '--force-execve'");
        return false;
    }
    if (e_phoff != sizeof(*ehdr)) {// Phdrs not contiguous with Ehdr
        throwCantPack("non-contiguous Ehdr/Phdr; try '--force-execve'");
        return false;
    }

    unsigned char osabi0 = u.buf[Elf32_Ehdr::EI_OSABI];
    // The first PT_LOAD32 must cover the beginning of the file (0==p_offset).
    Elf32_Phdr const *phdr = phdri;
    note_size = 0;
    for (unsigned j=0; j < e_phnum; ++phdr, ++j) {
        if (j >= 14) {
            throwCantPack("too many Elf32_Phdr; try '--force-execve'");
            return false;
        }
        unsigned const p_type = get_te32(&phdr->p_type);
        unsigned const p_offset = get_te32(&phdr->p_offset);
        if (1!=exetype && phdr->PT_LOAD32 == p_type) { // 1st PT_LOAD
            exetype = 1;
            load_va = get_te32(&phdr->p_vaddr);  // class data member

            // Cast on next line is to avoid a compiler bug (incorrect complaint) in
            // Microsoft (R) C/C++ Optimizing Compiler Version 19.00.24215.1 for x64
            // error C4319: '~': zero extending 'unsigned int' to 'upx_uint64_t' of greater size
            unsigned const off = ~page_mask & (unsigned)load_va;

            if (off && off == p_offset) { // specific hint
                throwCantPack("Go-language PT_LOAD: try hemfix.c, or try '--force-execve'");
                // Fixing it inside upx fails because packExtent() reads original file.
                return false;
            }
            if (0 != p_offset) { // 1st PT_LOAD must cover Ehdr and Phdr
                throwCantPack("first PT_LOAD.p_offset != 0; try '--force-execve'");
                return false;
            }
            hatch_off = ~3u & (3+ get_te32(&phdr->p_memsz));
        }
        if (phdr->PT_NOTE == p_type) {
            unsigned const x = get_te32(&phdr->p_memsz);
            if ( sizeof(elfout.notes) < x  // beware overflow of note_size
            ||  (sizeof(elfout.notes) < (note_size += x)) ) {
                throwCantPack("PT_NOTEs too big; try '--force-execve'");
                return false;
            }
            if (osabi_note && Elf32_Ehdr::ELFOSABI_NONE==osabi0) { // Still seems to be generic.
                struct {
                    struct Elf32_Nhdr nhdr;
                    char name[8];
                    unsigned body;
                } note;
                memset(&note, 0, sizeof(note));
                fi->seek(p_offset, SEEK_SET);
                fi->readx(&note, sizeof(note));
                fi->seek(0, SEEK_SET);
                if (4==get_te32(&note.nhdr.descsz)
                &&  1==get_te32(&note.nhdr.type)
                // &&  0==note.end
                &&  (1+ strlen(osabi_note))==get_te32(&note.nhdr.namesz)
                &&  0==strcmp(osabi_note, (char const *)&note.name[0])
                ) {
                    osabi0 = ei_osabi;  // Specified by PT_NOTE.
                }
            }
        }
    }
    if (Elf32_Ehdr::ELFOSABI_NONE ==osabi0
    ||  Elf32_Ehdr::ELFOSABI_LINUX==osabi0) { // No EI_OSBAI, no PT_NOTE.
        unsigned const arm_eabi = 0xff000000u & get_te32(&ehdr->e_flags);
        if (Elf32_Ehdr::EM_ARM==e_machine
        &&   (EF_ARM_EABI_VER5==arm_eabi
          ||  EF_ARM_EABI_VER4==arm_eabi ) ) {
            // armel-eabi armeb-eabi ARM Linux EABI version 4 is a mess.
            ei_osabi = osabi0 = Elf32_Ehdr::ELFOSABI_LINUX;
        }
        else {
            osabi0 = opt->o_unix.osabi0;  // Possibly specified by command-line.
        }
    }
    if (osabi0!=ei_osabi) {
        return false;
    }

    // We want to compress position-independent executable (gcc -pie)
    // main programs, but compressing a shared library must be avoided
    // because the result is no longer usable.  In theory, there is no way
    // to tell them apart: both are just ET_DYN.  Also in theory,
    // neither the presence nor the absence of any particular symbol name
    // can be used to tell them apart; there are counterexamples.
    // However, we will use the following heuristic suggested by
    // Peter S. Mazinger <ps.m@gmx.net> September 2005:
    // If a ET_DYN has __libc_start_main as a global undefined symbol,
    // then the file is a position-independent executable main program
    // (that depends on libc.so.6) and is eligible to be compressed.
    // Otherwise (no __libc_start_main as global undefined): skip it.
    // Also allow  __uClibc_main  and  __uClibc_start_main .

    if (Elf32_Ehdr::ET_DYN==get_te16(&ehdr->e_type)) {
        // The DT_SYMTAB has no designated length.  Read the whole file.
        alloc_file_image(file_image, file_size);
        fi->seek(0, SEEK_SET);
        fi->readx(file_image, file_size);
        memcpy(&ehdri, ehdr, sizeof(Elf32_Ehdr));
        phdri= (Elf32_Phdr *)((size_t)e_phoff + file_image);  // do not free() !!
        shdri= (Elf32_Shdr *)((size_t)e_shoff + file_image);  // do not free() !!

        sec_strndx = &shdri[get_te16(&ehdr->e_shstrndx)];
        shstrtab = (char const *)(get_te32(&sec_strndx->sh_offset) + file_image);
        sec_dynsym = elf_find_section_type(Elf32_Shdr::SHT_DYNSYM);
        if (sec_dynsym)
            sec_dynstr = get_te32(&sec_dynsym->sh_link) + shdri;

        sec_strndx = &shdri[get_te16(&ehdr->e_shstrndx)];
        shstrtab = (char const *)(get_te32(&sec_strndx->sh_offset) + file_image);
        if (Elf32_Shdr::SHT_STRTAB != get_te32(&sec_strndx->sh_type)
        || 0!=strcmp((char const *)".shstrtab",
                    &shstrtab[get_te32(&sec_strndx->sh_name)]) ) {
            throwCantPack("bad e_shstrndx");
        }

        phdr= phdri;
        for (int j= e_phnum; --j>=0; ++phdr)
        if (Elf32_Phdr::PT_DYNAMIC==get_te32(&phdr->p_type)) {
            dynseg= (Elf32_Dyn const *)(check_pt_dynamic(phdr) + file_image);
            break;
        }
        // elf_find_dynamic() returns 0 if 0==dynseg.
        dynstr=          (char const *)elf_find_dynamic(Elf32_Dyn::DT_STRTAB);
        dynsym=     (Elf32_Sym const *)elf_find_dynamic(Elf32_Dyn::DT_SYMTAB);

        if (Elf32_Dyn::DF_1_PIE & elf_unsigned_dynamic(Elf32_Dyn::DT_FLAGS_1)
        ||  calls_crt1((Elf32_Rel const *)elf_find_dynamic(Elf32_Dyn::DT_REL),
                                 (int)elf_unsigned_dynamic(Elf32_Dyn::DT_RELSZ))
        ||  calls_crt1((Elf32_Rel const *)elf_find_dynamic(Elf32_Dyn::DT_JMPREL),
                                 (int)elf_unsigned_dynamic(Elf32_Dyn::DT_PLTRELSZ))) {
            is_pie = true;
            goto proceed;  // calls C library init for main program
        }

        // Heuristic HACK for shared libraries (compare Darwin (MacOS) Dylib.)
        // If there is an existing DT_INIT, and if everything that the dynamic
        // linker ld-linux needs to perform relocations before calling DT_INIT
        // resides below the first SHT_EXECINSTR Section in one PT_LOAD, then
        // compress from the first executable Section to the end of that PT_LOAD.
        // We must not alter anything that ld-linux might touch before it calls
        // the DT_INIT function.
        //
        // Obviously this hack requires that the linker script put pieces
        // into good positions when building the original shared library,
        // and also requires ld-linux to behave.

        // Apparently glibc-2.13.90 insists on 0==e_ident[EI_PAD..15],
        // so compressing shared libraries may be doomed anyway.
        // 2011-06-01: stub.shlib-init.S works around by installing hatch
        // at end of .text.

        if (/*jni_onload_sym ||*/ elf_find_dynamic(Elf32_Dyn::DT_INIT)) {
            if (this->e_machine!=Elf32_Ehdr::EM_386
            &&  this->e_machine!=Elf32_Ehdr::EM_MIPS
            &&  this->e_machine!=Elf32_Ehdr::EM_ARM)
                goto abandon;  // need stub: EM_PPC
            if (elf_has_dynamic(Elf32_Dyn::DT_TEXTREL)) {
                throwCantPack("DT_TEXTREL found; re-compile with -fPIC");
                goto abandon;
            }
            Elf32_Shdr const *shdr = shdri;
            xct_va = ~0u;
            if (e_shnum) {
                for (int j= e_shnum; --j>=0; ++shdr) {
                    if (Elf32_Shdr::SHF_EXECINSTR & get_te32(&shdr->sh_flags)) {
                        xct_va = umin(xct_va, get_te32(&shdr->sh_addr));
                    }
                }
            }
            else { // no Sections; use heuristics
                unsigned const strsz  = elf_unsigned_dynamic(Elf32_Dyn::DT_STRSZ);
                unsigned const strtab = elf_unsigned_dynamic(Elf32_Dyn::DT_STRTAB);
                unsigned const relsz  = elf_unsigned_dynamic(Elf32_Dyn::DT_RELSZ);
                unsigned const rel    = elf_unsigned_dynamic(Elf32_Dyn::DT_REL);
                unsigned const init   = elf_unsigned_dynamic(Elf32_Dyn::DT_INIT);
                if ((init == (relsz + rel   ) && rel    == (strsz + strtab))
                ||  (init == (strsz + strtab) && strtab == (relsz + rel   ))
                ) {
                    xct_va = init;
                }
            }
            // Rely on 0==elf_unsigned_dynamic(tag) if no such tag.
            unsigned const va_gash = elf_unsigned_dynamic(Elf32_Dyn::DT_GNU_HASH);
            unsigned const va_hash = elf_unsigned_dynamic(Elf32_Dyn::DT_HASH);
            if (xct_va < va_gash  ||  (0==va_gash && xct_va < va_hash)
            ||  xct_va < elf_unsigned_dynamic(Elf32_Dyn::DT_STRTAB)
            ||  xct_va < elf_unsigned_dynamic(Elf32_Dyn::DT_SYMTAB)
            ||  xct_va < elf_unsigned_dynamic(Elf32_Dyn::DT_REL)
            ||  xct_va < elf_unsigned_dynamic(Elf32_Dyn::DT_RELA)
            ||  xct_va < elf_unsigned_dynamic(Elf32_Dyn::DT_JMPREL)
            ||  xct_va < elf_unsigned_dynamic(Elf32_Dyn::DT_VERDEF)
            ||  xct_va < elf_unsigned_dynamic(Elf32_Dyn::DT_VERSYM)
            ||  xct_va < elf_unsigned_dynamic(Elf32_Dyn::DT_VERNEEDED) ) {
                throwCantPack("DT_ tag above stub");
                goto abandon;
            }
            if (!opt->o_unix.android_shlib) {
                phdr = phdri;
                for (unsigned j= 0; j < e_phnum; ++phdr, ++j) {
                    unsigned const vaddr = get_te32(&phdr->p_vaddr);
                    if (Elf32_Phdr::PT_NOTE == get_te32(&phdr->p_type)
                    && xct_va < vaddr) {
                        char buf[40]; snprintf(buf, sizeof(buf),
                           "PT_NOTE %#x above stub", vaddr);
                        throwCantPack(buf);
                        goto abandon;
                    }
                }
            }
            xct_off = elf_get_offset_from_address(xct_va);
            if (opt->debug.debug_level) {
                fprintf(stderr, "shlib canPack: xct_va=%#lx  xct_off=%lx\n",
                    (long)xct_va, (long)xct_off);
            }
            goto proceed;  // But proper packing depends on checking xct_va.
        }
        else
            throwCantPack("need DT_INIT; try \"void _init(void){}\"");
abandon:
        return false;
proceed: ;
    }
    // XXX Theoretically the following test should be first,
    // but PackUnix::canPack() wants 0!=exetype ?
    if (!super::canPack())
        return false;
    assert(exetype == 1);

    exetype = 0;
    // set options
    opt->o_unix.blocksize = blocksize = file_size;
    return true;
}

bool
PackLinuxElf64::canPack()
{
    union {
        unsigned char buf[sizeof(Elf64_Ehdr) + 14*sizeof(Elf64_Phdr)];
        //struct { Elf64_Ehdr ehdr; Elf64_Phdr phdr; } e;
    } u;
    COMPILE_TIME_ASSERT(sizeof(u) <= 1024)

    fi->readx(u.buf, sizeof(u.buf));
    fi->seek(0, SEEK_SET);
    Elf64_Ehdr const *const ehdr = (Elf64_Ehdr *) u.buf;

    // now check the ELF header
    if (checkEhdr(ehdr) != 0)
        return false;

    // additional requirements for linux/elf386
    if (get_te16(&ehdr->e_ehsize) != sizeof(*ehdr)) {
        throwCantPack("invalid Ehdr e_ehsize; try '--force-execve'");
        return false;
    }
    if (e_phoff != sizeof(*ehdr)) {// Phdrs not contiguous with Ehdr
        throwCantPack("non-contiguous Ehdr/Phdr; try '--force-execve'");
        return false;
    }

    // The first PT_LOAD64 must cover the beginning of the file (0==p_offset).
    Elf64_Phdr const *phdr = phdri;
    for (unsigned j=0; j < e_phnum; ++phdr, ++j) {
        if (j >= 14)
            return false;
        unsigned const p_type = get_te32(&phdr->p_type);
        if (1!=exetype && phdr->PT_LOAD64 == p_type) { // 1st PT_LOAD
            exetype = 1;
            load_va = get_te64(&phdr->p_vaddr);  // class data member
            upx_uint64_t const p_offset = get_te64(&phdr->p_offset);
            upx_uint64_t const off = ~page_mask & load_va;
            if (off && off == p_offset) { // specific hint
                throwCantPack("Go-language PT_LOAD: try hemfix.c, or try '--force-execve'");
                // Fixing it inside upx fails because packExtent() reads original file.
                return false;
            }
            if (0 != p_offset) { // 1st PT_LOAD must cover Ehdr and Phdr
                throwCantPack("first PT_LOAD.p_offset != 0; try '--force-execve'");
                return false;
            }
            hatch_off = ~3ul & (3+ get_te64(&phdr->p_memsz));
            break;
        }
    }
    // We want to compress position-independent executable (gcc -pie)
    // main programs, but compressing a shared library must be avoided
    // because the result is no longer usable.  In theory, there is no way
    // to tell them apart: both are just ET_DYN.  Also in theory,
    // neither the presence nor the absence of any particular symbol name
    // can be used to tell them apart; there are counterexamples.
    // However, we will use the following heuristic suggested by
    // Peter S. Mazinger <ps.m@gmx.net> September 2005:
    // If a ET_DYN has __libc_start_main as a global undefined symbol,
    // then the file is a position-independent executable main program
    // (that depends on libc.so.6) and is eligible to be compressed.
    // Otherwise (no __libc_start_main as global undefined): skip it.
    // Also allow  __uClibc_main  and  __uClibc_start_main .

    if (Elf64_Ehdr::ET_DYN==get_te16(&ehdr->e_type)) {
        // The DT_SYMTAB has no designated length.  Read the whole file.
        alloc_file_image(file_image, file_size);
        fi->seek(0, SEEK_SET);
        fi->readx(file_image, file_size);
        memcpy(&ehdri, ehdr, sizeof(Elf64_Ehdr));
        phdri= (Elf64_Phdr *)((size_t)e_phoff + file_image);  // do not free() !!
        shdri= (Elf64_Shdr *)((size_t)e_shoff + file_image);  // do not free() !!

        sec_dynsym = elf_find_section_type(Elf64_Shdr::SHT_DYNSYM);
        if (sec_dynsym)
            sec_dynstr = get_te32(&sec_dynsym->sh_link) + shdri;

        sec_strndx = &shdri[get_te16(&ehdr->e_shstrndx)];
        shstrtab = (char const *)(get_te64(&sec_strndx->sh_offset) + file_image);
        if (Elf64_Shdr::SHT_STRTAB != get_te32(&sec_strndx->sh_type)
        || 0!=strcmp((char const *)".shstrtab",
                    &shstrtab[get_te32(&sec_strndx->sh_name)]) ) {
            throwCantPack("bad e_shstrndx");
        }

        phdr= phdri;
        for (int j= e_phnum; --j>=0; ++phdr)
        if (Elf64_Phdr::PT_DYNAMIC==get_te32(&phdr->p_type)) {
            dynseg= (Elf64_Dyn const *)(check_pt_dynamic(phdr) + file_image);
            break;
        }
        // elf_find_dynamic() returns 0 if 0==dynseg.
        dynstr=          (char const *)elf_find_dynamic(Elf64_Dyn::DT_STRTAB);
        dynsym=     (Elf64_Sym const *)elf_find_dynamic(Elf64_Dyn::DT_SYMTAB);

        if (Elf64_Dyn::DF_1_PIE & elf_unsigned_dynamic(Elf64_Dyn::DT_FLAGS_1)
        ||  calls_crt1((Elf64_Rela const *)elf_find_dynamic(Elf64_Dyn::DT_RELA),
                                  (int)elf_unsigned_dynamic(Elf64_Dyn::DT_RELASZ))
        ||  calls_crt1((Elf64_Rela const *)elf_find_dynamic(Elf64_Dyn::DT_JMPREL),
                                  (int)elf_unsigned_dynamic(Elf64_Dyn::DT_PLTRELSZ))) {
            is_pie = true;
            goto proceed;  // calls C library init for main program
        }

        // Heuristic HACK for shared libraries (compare Darwin (MacOS) Dylib.)
        // If there is an existing DT_INIT, and if everything that the dynamic
        // linker ld-linux needs to perform relocations before calling DT_INIT
        // resides below the first SHT_EXECINSTR Section in one PT_LOAD, then
        // compress from the first executable Section to the end of that PT_LOAD.
        // We must not alter anything that ld-linux might touch before it calls
        // the DT_INIT function.
        //
        // Obviously this hack requires that the linker script put pieces
        // into good positions when building the original shared library,
        // and also requires ld-linux to behave.

        if (elf_find_dynamic(Elf64_Dyn::DT_INIT)) {
            if (elf_has_dynamic(Elf64_Dyn::DT_TEXTREL)) {
                throwCantPack("DT_TEXTREL found; re-compile with -fPIC");
                goto abandon;
            }
            Elf64_Shdr const *shdr = shdri;
            xct_va = ~0ull;
            if (e_shnum) {
                for (int j= e_shnum; --j>=0; ++shdr) {
                    if (Elf64_Shdr::SHF_EXECINSTR & get_te32(&shdr->sh_flags)) {
                        xct_va = umin64(xct_va, get_te64(&shdr->sh_addr));
                    }
                }
            }
            else { // no Sections; use heuristics
                upx_uint64_t const strsz  = elf_unsigned_dynamic(Elf64_Dyn::DT_STRSZ);
                upx_uint64_t const strtab = elf_unsigned_dynamic(Elf64_Dyn::DT_STRTAB);
                upx_uint64_t const relsz  = elf_unsigned_dynamic(Elf64_Dyn::DT_RELSZ);
                upx_uint64_t const rel    = elf_unsigned_dynamic(Elf64_Dyn::DT_REL);
                upx_uint64_t const init   = elf_unsigned_dynamic(Elf64_Dyn::DT_INIT);
                if ((init == (relsz + rel   ) && rel    == (strsz + strtab))
                ||  (init == (strsz + strtab) && strtab == (relsz + rel   ))
                ) {
                    xct_va = init;
                }
            }
            // Rely on 0==elf_unsigned_dynamic(tag) if no such tag.
            upx_uint64_t const va_gash = elf_unsigned_dynamic(Elf64_Dyn::DT_GNU_HASH);
            upx_uint64_t const va_hash = elf_unsigned_dynamic(Elf64_Dyn::DT_HASH);
            if (xct_va < va_gash  ||  (0==va_gash && xct_va < va_hash)
            ||  xct_va < elf_unsigned_dynamic(Elf64_Dyn::DT_STRTAB)
            ||  xct_va < elf_unsigned_dynamic(Elf64_Dyn::DT_SYMTAB)
            ||  xct_va < elf_unsigned_dynamic(Elf64_Dyn::DT_REL)
            ||  xct_va < elf_unsigned_dynamic(Elf64_Dyn::DT_RELA)
            ||  xct_va < elf_unsigned_dynamic(Elf64_Dyn::DT_JMPREL)
            ||  xct_va < elf_unsigned_dynamic(Elf64_Dyn::DT_VERDEF)
            ||  xct_va < elf_unsigned_dynamic(Elf64_Dyn::DT_VERSYM)
            ||  xct_va < elf_unsigned_dynamic(Elf64_Dyn::DT_VERNEEDED) ) {
                throwCantPack("DT_ tag above stub");
                goto abandon;
            }
            if (!opt->o_unix.android_shlib) {
                phdr = phdri;
                for (unsigned j= 0; j < e_phnum; ++phdr, ++j) {
                    upx_uint64_t const vaddr = get_te64(&phdr->p_vaddr);
                    if (Elf64_Phdr::PT_NOTE == get_te32(&phdr->p_type)
                    && xct_va < vaddr) {
                        char buf[40]; snprintf(buf, sizeof(buf),
                           "PT_NOTE %#lx above stub", (unsigned long)vaddr);
                        throwCantPack(buf);
                        goto abandon;
                    }
                }
            }
            xct_off = elf_get_offset_from_address(xct_va);
            if (opt->debug.debug_level) {
                fprintf(stderr, "shlib canPack: xct_va=%#lx  xct_off=%lx\n",
                    (long)xct_va, (long)xct_off);
            }
            goto proceed;  // But proper packing depends on checking xct_va.
        }
        else
            throwCantPack("need DT_INIT; try \"void _init(void){}\"");
abandon:
        return false;
proceed: ;
    }
    // XXX Theoretically the following test should be first,
    // but PackUnix::canPack() wants 0!=exetype ?
    if (!super::canPack())
        return false;
    assert(exetype == 1);

    exetype = 0;

    // set options
    opt->o_unix.blocksize = blocksize = file_size;
    return true;
}

off_t
PackLinuxElf32::getbrk(const Elf32_Phdr *phdr, int nph) const
{
    off_t brka = 0;
    for (int j = 0; j < nph; ++phdr, ++j) {
        if (PT_LOAD32 == get_te32(&phdr->p_type)) {
            off_t b = get_te32(&phdr->p_vaddr) + get_te32(&phdr->p_memsz);
            if (b > brka)
                brka = b;
        }
    }
    return brka;
}

off_t
PackLinuxElf32::getbase(const Elf32_Phdr *phdr, int nph) const
{
    off_t base = ~0u;
    for (int j = 0; j < nph; ++phdr, ++j) {
        if (phdr->PT_LOAD == get_te32(&phdr->p_type)) {
            unsigned const vaddr = get_te32(&phdr->p_vaddr);
            if (vaddr < (unsigned) base)
                base = vaddr;
        }
    }
    if (0!=base) {
        return base;
    }
    return 0x12000;
}

off_t
PackLinuxElf64::getbrk(const Elf64_Phdr *phdr, int nph) const
{
    off_t brka = 0;
    for (int j = 0; j < nph; ++phdr, ++j) {
        if (PT_LOAD64 == get_te32(&phdr->p_type)) {
            off_t b = get_te64(&phdr->p_vaddr) + get_te64(&phdr->p_memsz);
            if (b > brka)
                brka = b;
        }
    }
    return brka;
}

void
PackLinuxElf32::generateElfHdr(
    OutputFile *fo,
    void const *proto,
    unsigned const brka
)
{
    cprElfHdr2 *const h2 = (cprElfHdr2 *)(void *)&elfout;
    cprElfHdr3 *const h3 = (cprElfHdr3 *)(void *)&elfout;
    memcpy(h3, proto, sizeof(*h3));  // reads beyond, but OK
    h3->ehdr.e_type = ehdri.e_type;  // ET_EXEC vs ET_DYN (gcc -pie -fPIC)
    h3->ehdr.e_ident[Elf32_Ehdr::EI_OSABI] = ei_osabi;
    unsigned phnum_o = get_te16(&h2->ehdr.e_phnum);
    if (Elf32_Ehdr::EM_MIPS==e_machine) { // MIPS R3000  FIXME
        h3->ehdr.e_ident[Elf32_Ehdr::EI_OSABI] = Elf32_Ehdr::ELFOSABI_NONE;
        h3->ehdr.e_flags = ehdri.e_flags;
    }

    assert(get_te32(&h2->ehdr.e_phoff)     == sizeof(Elf32_Ehdr));
                         h2->ehdr.e_shoff = 0;
    assert(get_te16(&h2->ehdr.e_ehsize)    == sizeof(Elf32_Ehdr));
    assert(get_te16(&h2->ehdr.e_phentsize) == sizeof(Elf32_Phdr));
           set_te16(&h2->ehdr.e_shentsize, sizeof(Elf32_Shdr));
    if (o_elf_shnum) {
                        h2->ehdr.e_shnum = o_elf_shnum;
                        h2->ehdr.e_shstrndx = o_elf_shnum - 1;
    }
    else {
                        h2->ehdr.e_shnum = 0;
                        h2->ehdr.e_shstrndx = 0;
    }

    sz_elf_hdrs = sizeof(*h2) - sizeof(linfo);  // default
    if (gnu_stack) {
        sz_elf_hdrs += sizeof(Elf32_Phdr);
        memcpy(&h2->phdr[phnum_o++], gnu_stack, sizeof(*gnu_stack));
        set_te16(&h2->ehdr.e_phnum, phnum_o);
    }
    o_binfo =  sizeof(Elf32_Ehdr) + sizeof(Elf32_Phdr)*phnum_o + sizeof(l_info) + sizeof(p_info);
    set_te32(&h2->phdr[0].p_filesz, sizeof(*h2));  // + identsize;
              h2->phdr[0].p_memsz = h2->phdr[0].p_filesz;

    for (unsigned j=0; j < phnum_o; ++j) {
        if (PT_LOAD32==get_te32(&h3->phdr[j].p_type)) {
            set_te32(&h3->phdr[j].p_align, page_size);
        }
    }

    // Info for OS kernel to set the brk()
    if (brka) {
        // linux-2.6.14 binfmt_elf.c: SIGKILL if (0==.p_memsz) on a page boundary
        upx_uint32_t lo_va_user = ~0u;  // infinity
        upx_uint32_t memsz(0);
        for (int j= e_phnum; --j>=0; ) {
            if (PT_LOAD32 == get_te32(&phdri[j].p_type)) {
                upx_uint32_t const vaddr = get_te32(&phdri[j].p_vaddr);
                lo_va_user = umin(lo_va_user, vaddr);
                if (vaddr == lo_va_user) {
                    memsz = get_te32(&phdri[j].p_memsz);
                }
            }
        }
        set_te32(&h2->phdr[0].p_paddr, lo_va_user);
        set_te32(&h2->phdr[0].p_vaddr, lo_va_user);
        unsigned const brkb = page_mask & (~page_mask +
            get_te32(&h2->phdr[0].p_vaddr) + memsz);
        set_te32(&h2->phdr[1].p_type, PT_LOAD32);  // be sure
        h2->phdr[1].p_offset = 0;
        set_te32(&h2->phdr[1].p_vaddr, brkb);
        set_te32(&h2->phdr[1].p_paddr, brkb);
        h2->phdr[1].p_filesz = 0;
        set_te32(&h2->phdr[1].p_memsz, brka - brkb);
        set_te32(&h2->phdr[1].p_flags, Elf32_Phdr::PF_R | Elf32_Phdr::PF_W);
    }
    if (ph.format==getFormat()) {
        assert((2u+ !!gnu_stack) == phnum_o);
        set_te32(&h2->phdr[0].p_flags, ~Elf32_Phdr::PF_W & get_te32(&h2->phdr[0].p_flags));
        if (!gnu_stack) {
            memset(&h2->linfo, 0, sizeof(h2->linfo));
            fo->write(h2, sizeof(*h2));
        }
        else {
            memset(&h3->linfo, 0, sizeof(h3->linfo));
            fo->write(h3, sizeof(*h3));
        }
    }
    else {
        assert(false);  // unknown ph.format, PackLinuxElf32
    }
}

void
PackNetBSDElf32x86::generateElfHdr(
    OutputFile *fo,
    void const *proto,
    unsigned const brka
)
{
    super::generateElfHdr(fo, proto, brka);
    cprElfHdr2 *const h2 = (cprElfHdr2 *)(void *)&elfout;

    sz_elf_hdrs = sizeof(*h2) - sizeof(linfo);
    unsigned note_offset = sz_elf_hdrs;

    // Find the NetBSD PT_NOTE and the PaX PT_NOTE.
    Elf32_Nhdr const *np_NetBSD = 0;  unsigned sz_NetBSD = 0;
    Elf32_Nhdr const *np_PaX    = 0;  unsigned sz_PaX    = 0;
    unsigned char *cp = note_body;
    unsigned j;
    for (j=0; j < note_size; ) {
        Elf32_Nhdr const *const np = (Elf32_Nhdr const *)(void *)cp;
        int k = sizeof(*np) + up4(get_te32(&np->namesz))
            + up4(get_te32(&np->descsz));

        if (NHDR_NETBSD_TAG == np->type && 7== np->namesz
        &&  NETBSD_DESCSZ == np->descsz
        &&  0==strcmp(ELF_NOTE_NETBSD_NAME,
                /* &np->body */ (char const *)(1+ np))) {
            np_NetBSD = np;
            sz_NetBSD = k;
        }
        if (NHDR_PAX_TAG == np->type && 4== np->namesz
        &&  PAX_DESCSZ==np->descsz
        &&  0==strcmp(ELF_NOTE_PAX_NAME,
                /* &np->body */ (char const *)(1+ np))) {
            np_PaX = np;
            sz_PaX = k;
        }
        cp += k;
        j += k;
    }

    // Add PT_NOTE for the NetBSD note and PaX note, if any.
    note_offset += (np_NetBSD ? sizeof(Elf32_Phdr) : 0);
    note_offset += (np_PaX    ? sizeof(Elf32_Phdr) : 0);
    Elf32_Phdr *phdr = &elfout.phdr[2];
    if (np_NetBSD) {
        set_te32(&phdr->p_type, Elf32_Phdr::PT_NOTE);
        set_te32(&phdr->p_offset, note_offset);
        set_te32(&phdr->p_vaddr, note_offset);
        set_te32(&phdr->p_paddr, note_offset);
        set_te32(&phdr->p_filesz, sz_NetBSD);
        set_te32(&phdr->p_memsz,  sz_NetBSD);
        set_te32(&phdr->p_flags, Elf32_Phdr::PF_R);
        set_te32(&phdr->p_align, 4);

        sz_elf_hdrs += sz_NetBSD + sizeof(*phdr);
        note_offset += sz_NetBSD;
        ++phdr;
    }
    if (np_PaX) {
        set_te32(&phdr->p_type, Elf32_Phdr::PT_NOTE);
        set_te32(&phdr->p_offset, note_offset);
        set_te32(&phdr->p_vaddr, note_offset);
        set_te32(&phdr->p_paddr, note_offset);
        set_te32(&phdr->p_filesz, sz_PaX);
        set_te32(&phdr->p_memsz,  sz_PaX);
        set_te32(&phdr->p_flags, Elf32_Phdr::PF_R);
        set_te32(&phdr->p_align, 4);

        /* &np_PaX->body[4] */
        const unsigned char *p4 =  &(ACC_CCAST(const unsigned char *, (1+ np_PaX)))[4];
        unsigned bits = get_te32(p4);
        bits &= ~PAX_MPROTECT;
        bits |=  PAX_NOMPROTECT;
        set_te32(ACC_UNCONST_CAST(unsigned char *, p4), bits);

        sz_elf_hdrs += sz_PaX + sizeof(*phdr);
        note_offset += sz_PaX;
        ++phdr;
    }
    set_te32(&h2->phdr[0].p_filesz, note_offset);
              h2->phdr[0].p_memsz = h2->phdr[0].p_filesz;

    if (ph.format==getFormat()) {
        set_te16(&h2->ehdr.e_phnum, !!sz_NetBSD + !!sz_PaX +
        get_te16(&h2->ehdr.e_phnum));
        fo->seek(0, SEEK_SET);
        fo->rewrite(h2, sizeof(*h2) - sizeof(h2->linfo));

        // The 'if' guards on these two calls to memcpy are required
        // because the C Standard Committee did not debug the Standard
        // before publishing.  An empty region (0==size) must nevertheless
        // have a valid (non-NULL) pointer.
        if (sz_NetBSD) memcpy(&((char *)phdr)[0],         np_NetBSD, sz_NetBSD);
        if (sz_PaX)    memcpy(&((char *)phdr)[sz_NetBSD], np_PaX,    sz_PaX);

        fo->write(&elfout.phdr[2],
            &((char *)phdr)[sz_PaX + sz_NetBSD] - (char *)&elfout.phdr[2]);

        l_info foo; memset(&foo, 0, sizeof(foo));
        fo->rewrite(&foo, sizeof(foo));
    }
    else {
        assert(false);  // unknown ph.format, PackLinuxElf32
    }
}

void
PackOpenBSDElf32x86::generateElfHdr(
    OutputFile *fo,
    void const *proto,
    unsigned const brka
)
{
    cprElfHdr3 *const h3 = (cprElfHdr3 *)(void *)&elfout;
    memcpy(h3, proto, sizeof(*h3));  // reads beyond, but OK
    h3->ehdr.e_ident[Elf32_Ehdr::EI_OSABI] = ei_osabi;
    assert(2==get_te16(&h3->ehdr.e_phnum));
    set_te16(&h3->ehdr.e_phnum, 3);

    assert(get_te32(&h3->ehdr.e_phoff)     == sizeof(Elf32_Ehdr));
                         h3->ehdr.e_shoff = 0;
    assert(get_te16(&h3->ehdr.e_ehsize)    == sizeof(Elf32_Ehdr));
    assert(get_te16(&h3->ehdr.e_phentsize) == sizeof(Elf32_Phdr));
           set_te16(&h3->ehdr.e_shentsize, sizeof(Elf32_Shdr));
                         h3->ehdr.e_shnum = 0;
                         h3->ehdr.e_shstrndx = 0;

    struct {
        Elf32_Nhdr nhdr;
        char name[8];
        unsigned body;
    } elfnote;

    unsigned const note_offset = sizeof(*h3) - sizeof(linfo);
    sz_elf_hdrs = sizeof(elfnote) + note_offset;

    set_te32(&h3->phdr[2].p_type, Elf32_Phdr::PT_NOTE);
    set_te32(&h3->phdr[2].p_offset, note_offset);
    set_te32(&h3->phdr[2].p_vaddr, note_offset);
    set_te32(&h3->phdr[2].p_paddr, note_offset);
    set_te32(&h3->phdr[2].p_filesz, sizeof(elfnote));
    set_te32(&h3->phdr[2].p_memsz,  sizeof(elfnote));
    set_te32(&h3->phdr[2].p_flags, Elf32_Phdr::PF_R);
    set_te32(&h3->phdr[2].p_align, 4);

    // Q: Same as this->note_body[0 .. this->note_size-1] ?
    set_te32(&elfnote.nhdr.namesz, 8);
    set_te32(&elfnote.nhdr.descsz, OPENBSD_DESCSZ);
    set_te32(&elfnote.nhdr.type,   NHDR_OPENBSD_TAG);
    memcpy(elfnote.name, "OpenBSD", sizeof(elfnote.name));
    elfnote.body = 0;

    set_te32(&h3->phdr[0].p_filesz, sz_elf_hdrs);
              h3->phdr[0].p_memsz = h3->phdr[0].p_filesz;

    unsigned const brkb = brka | ((0==(~page_mask & brka)) ? 0x20 : 0);
    set_te32(&h3->phdr[1].p_type, PT_LOAD32);  // be sure
    set_te32(&h3->phdr[1].p_offset, ~page_mask & brkb);
    set_te32(&h3->phdr[1].p_vaddr, brkb);
    set_te32(&h3->phdr[1].p_paddr, brkb);
    h3->phdr[1].p_filesz = 0;
    // Too many kernels have bugs when 0==.p_memsz
    set_te32(&h3->phdr[1].p_memsz, 1);
    set_te32(&h3->phdr[1].p_flags, Elf32_Phdr::PF_R | Elf32_Phdr::PF_W);

    if (ph.format==getFormat()) {
        memset(&h3->linfo, 0, sizeof(h3->linfo));
        fo->write(h3, sizeof(*h3) - sizeof(h3->linfo));
        fo->write(&elfnote, sizeof(elfnote));
        fo->write(&h3->linfo, sizeof(h3->linfo));
    }
    else {
        assert(false);  // unknown ph.format, PackLinuxElf32
    }
}

void
PackLinuxElf64::generateElfHdr(
    OutputFile *fo,
    void const *proto,
    unsigned const brka
)
{
    cprElfHdr2 *const h2 = (cprElfHdr2 *)(void *)&elfout;
    cprElfHdr3 *const h3 = (cprElfHdr3 *)(void *)&elfout;
    memcpy(h3, proto, sizeof(*h3));  // reads beyond, but OK
    h3->ehdr.e_type = ehdri.e_type;  // ET_EXEC vs ET_DYN (gcc -pie -fPIC)
    h3->ehdr.e_ident[Elf64_Ehdr::EI_OSABI] = ei_osabi;
    if (Elf64_Ehdr::ELFOSABI_LINUX == ei_osabi  // proper
    &&  Elf64_Ehdr::ELFOSABI_NONE  == ehdri.e_ident[Elf64_Ehdr::EI_OSABI]  // sloppy
    ) { // propagate sloppiness so that decompression does not complain
        h3->ehdr.e_ident[Elf64_Ehdr::EI_OSABI] = ehdri.e_ident[Elf64_Ehdr::EI_OSABI];
    }
    if (Elf64_Ehdr::EM_PPC64 == ehdri.e_machine) {
        h3->ehdr.e_flags = ehdri.e_flags;  // "0x1, abiv1" vs "0x2, abiv2"
    }

    unsigned phnum_o = get_te16(&h2->ehdr.e_phnum);

    assert(get_te64(&h2->ehdr.e_phoff)     == sizeof(Elf64_Ehdr));
                         h2->ehdr.e_shoff = 0;
    assert(get_te16(&h2->ehdr.e_ehsize)    == sizeof(Elf64_Ehdr));
    assert(get_te16(&h2->ehdr.e_phentsize) == sizeof(Elf64_Phdr));
           set_te16(&h2->ehdr.e_shentsize, sizeof(Elf64_Shdr));
    if (o_elf_shnum) {
                        h2->ehdr.e_shnum = o_elf_shnum;
                        h2->ehdr.e_shstrndx = o_elf_shnum - 1;
    }
    else {
                        h2->ehdr.e_shnum = 0;
                        h2->ehdr.e_shstrndx = 0;
    }

    sz_elf_hdrs = sizeof(*h2) - sizeof(linfo);  // default
    if (gnu_stack) {
        sz_elf_hdrs += sizeof(Elf64_Phdr);
        memcpy(&h2->phdr[phnum_o++], gnu_stack, sizeof(*gnu_stack));
        set_te16(&h2->ehdr.e_phnum, phnum_o);
    }
    o_binfo =  sizeof(Elf64_Ehdr) + sizeof(Elf64_Phdr)*phnum_o + sizeof(l_info) + sizeof(p_info);
    set_te64(&h2->phdr[0].p_filesz, sizeof(*h2));  // + identsize;
                  h2->phdr[0].p_memsz = h2->phdr[0].p_filesz;

    for (unsigned j=0; j < 4; ++j) {
        if (PT_LOAD64==get_te32(&h3->phdr[j].p_type)) {
            set_te64(&h3->phdr[j].p_align, page_size);
        }
    }

    // Info for OS kernel to set the brk()
    if (brka) {
        // linux-2.6.14 binfmt_elf.c: SIGKILL if (0==.p_memsz) on a page boundary
        upx_uint64_t lo_va_user(~(upx_uint64_t)0);  // infinity
        for (int j= e_phnum; --j>=0; ) {
            if (PT_LOAD64 == get_te32(&phdri[j].p_type)) {
                upx_uint64_t const vaddr = get_te64(&phdri[j].p_vaddr);
                lo_va_user = umin64(lo_va_user, vaddr);
            }
        }
        set_te64(&h2->phdr[0].p_paddr, lo_va_user);
        set_te64(&h2->phdr[0].p_vaddr, lo_va_user);
        set_te32(&h2->phdr[1].p_type, PT_LOAD64);  // be sure
        h2->phdr[1].p_offset = 0;
        h2->phdr[1].p_filesz = 0;
        // .p_memsz = brka;  temporary until sz_pack2
        set_te64(&h2->phdr[1].p_memsz, brka);
        set_te32(&h2->phdr[1].p_flags, Elf64_Phdr::PF_R | Elf64_Phdr::PF_W);
    }
    if (ph.format==getFormat()) {
        assert((2u+ !!gnu_stack) == phnum_o);
        set_te32(&h2->phdr[0].p_flags, ~Elf64_Phdr::PF_W & get_te32(&h2->phdr[0].p_flags));
        if (!gnu_stack) {
            memset(&h2->linfo, 0, sizeof(h2->linfo));
            fo->write(h2, sizeof(*h2));
        }
        else {
            memset(&h3->linfo, 0, sizeof(h3->linfo));
            fo->write(h3, sizeof(*h3));
        }
    }
    else {
        assert(false);  // unknown ph.format, PackLinuxElf64
    }
}

#define WANT_REL_ENUM
#include "p_elf_enum.h"

void PackLinuxElf32::pack1(OutputFile *fo, Filter & /*ft*/)
{
    fi->seek(0, SEEK_SET);
    fi->readx(&ehdri, sizeof(ehdri));
    assert(e_phoff == sizeof(Elf32_Ehdr));  // checked by canPack()
    sz_phdrs = e_phnum * get_te16(&ehdri.e_phentsize);

    // Remember all PT_NOTE, and find lg2_page from PT_LOAD.
    Elf32_Phdr *phdr = phdri;
    note_size = 0;
    for (unsigned j=0; j < e_phnum; ++phdr, ++j) {
        if (phdr->PT_NOTE32 == get_te32(&phdr->p_type)) {
            note_size += up4(get_te32(&phdr->p_filesz));
        }
    }
    if (note_size) {
        note_body = New(unsigned char, note_size);
        note_size = 0;
    }
    phdr = phdri;
    for (unsigned j=0; j < e_phnum; ++phdr, ++j) {
        unsigned const type = get_te32(&phdr->p_type);
        if (phdr->PT_NOTE32 == type) {
            unsigned const len = get_te32(&phdr->p_filesz);
            fi->seek(get_te32(&phdr->p_offset), SEEK_SET);
            fi->readx(&note_body[note_size], len);
            note_size += up4(len);
        }
        if (phdr->PT_LOAD32 == type) {
            unsigned x = get_te32(&phdr->p_align) >> lg2_page;
            while (x>>=1) {
                ++lg2_page;
            }
        }
        if (phdr->PT_GNU_STACK32 == type) {
            // MIPS stub cannot handle GNU_STACK yet.
            if (Elf32_Ehdr::EM_MIPS != this->e_machine) {
                gnu_stack = phdr;
            }
        }
    }
    page_size =  1u<<lg2_page;
    page_mask = ~0u<<lg2_page;

    progid = 0;  // getRandomId();  not useful, so do not clutter
    if (0!=xct_off) {  // shared library
        sz_elf_hdrs = xct_off;
        fo->write(file_image, xct_off);  // before the first SHF_EXECINSTR (typ ".plt")
        if (opt->o_unix.android_shlib) {
            // In order to pacify the runtime linker on Android "O" ("Oreo"),
            // we will splice-in a 4KiB page that contains an "extra" copy
            // of the Shdr and shstrtab.
            xct_va  += asl_delta;
            //xct_off += asl_delta;  // not yet

            // Relocate PT_DYNAMIC (in 2nd PT_LOAD)
            Elf32_Dyn *dyn = const_cast<Elf32_Dyn *>(dynseg);
            for (; dyn->d_tag; ++dyn) {
                unsigned d_tag = get_te32(&dyn->d_tag);
                if (Elf32_Dyn::DT_FINI       == d_tag
                ||  Elf32_Dyn::DT_FINI_ARRAY == d_tag
                ||  Elf32_Dyn::DT_INIT_ARRAY == d_tag
                ||  Elf32_Dyn::DT_PREINIT_ARRAY == d_tag
                ||  Elf32_Dyn::DT_PLTGOT     == d_tag) {
                    unsigned d_val = get_te32(&dyn->d_val);
                    set_te32(&dyn->d_val, asl_delta + d_val);
                }
            }

            // Relocate dynsym (DT_SYMTAB) which is below xct_va
            Elf32_Sym *sym = const_cast<Elf32_Sym *>(dynsym);
            unsigned off_dynsym = get_te32(&sec_dynsym->sh_offset);
            unsigned sz_dynsym = get_te32(&sec_dynsym->sh_size);
            for (int j = sz_dynsym / sizeof(Elf32_Sym); --j>=0; ++sym) {
                unsigned symval = get_te32(&sym->st_value);
                unsigned symsec = get_te16(&sym->st_shndx);
                if (Elf32_Sym::SHN_UNDEF != symsec
                &&  Elf32_Sym::SHN_ABS   != symsec
                &&  xct_off <= symval) {
                    set_te32(&sym->st_value, asl_delta + symval);
                }
            }
            fo->seek(off_dynsym, SEEK_SET); fo->rewrite(dynsym, sz_dynsym);

            set_te32(&ehdri.e_shoff, sz_elf_hdrs);
            fo->seek(0, SEEK_SET); fo->rewrite(&ehdri, sizeof(ehdri));

            // Relocate Phdr virtual addresses, but not physical offsets and sizes
            /* Elf32_Phdr * */ phdr = phdri;
            for (int j = e_phnum; --j>=0; ++phdr) {
                unsigned offset = get_te32(&phdr->p_offset);
                if (xct_off <= offset) { // above the extra page
                    //set_te32(&phdr->p_offset, asl_delta + offset);  // physical
                    unsigned  addr = get_te32(&phdr->p_paddr);
                    set_te32(&phdr->p_paddr, asl_delta + addr);
                             addr = get_te32(&phdr->p_vaddr);
                    set_te32(&phdr->p_vaddr, asl_delta + addr);
                }
                // .p_filesz,.p_memsz are updated in ::pack3
            }
            // FIXME
            fo->rewrite(phdri, e_phnum * sizeof(Elf32_Phdr));  // adjacent to Ehdr

            // Relocate Shdr; and Rela, Rel (below xct_off)
            Elf32_Shdr *shdr = shdri;
            unsigned sz_shstrtab  = get_te32(&sec_strndx->sh_size);
            for (int j = e_shnum; --j>=0; ++shdr) {
                unsigned sh_type = get_te32(&shdr->sh_type);
                unsigned sh_size = get_te32(&shdr->sh_size);
                unsigned  sh_offset = get_te32(&shdr->sh_offset);
                unsigned sh_entsize = get_te32(&shdr->sh_entsize);
                if (xct_off <= sh_offset) {
                    set_te32(&shdr->sh_offset, asl_delta + sh_offset);
                    upx_uint32_t addr = get_te32(&shdr->sh_addr);
                    set_te32(&shdr->sh_addr, asl_delta + addr);
                }
                if (Elf32_Shdr::SHT_RELA== sh_type) {
                    if (sizeof(Elf32_Rela) != sh_entsize) {
                        char msg[50];
                        snprintf(msg, sizeof(msg), "bad Rela.sh_entsize %u", sh_entsize);
                        throwCantPack(msg);
                    }
                    Elf32_Rela *rela = (Elf32_Rela *)(sh_offset + file_image);
                    for (int k = sh_size / sh_entsize; --k >= 0; ++rela) {
                        unsigned r_offset = get_te32(&rela->r_offset);
                        if (xct_off <= r_offset) {
                            set_te32(&rela->r_offset, asl_delta + r_offset);
                        }
                    }
                    fo->seek(sh_offset, SEEK_SET);
                    fo->rewrite(sh_offset + file_image, sh_size);
                }
                if (Elf32_Shdr::SHT_REL == sh_type) {
                    if (sizeof(Elf32_Rel) != sh_entsize) {
                        char msg[50];
                        snprintf(msg, sizeof(msg), "bad Rel.sh_entsize %u", sh_entsize);
                        throwCantPack(msg);
                    }
                    Elf32_Rel *rel = (Elf32_Rel *)(sh_offset + file_image);
                    for (int k = sh_size / sh_entsize; --k >= 0; ++rel) {
                        unsigned  r_offset = get_te32(&rel->r_offset);
                        if (xct_off <= r_offset) {
                            set_te32(&rel->r_offset, asl_delta + r_offset);
                        }
                        // r_offset must be in 2nd PT_LOAD; .p_vaddr was already relocated
                        unsigned d = elf_get_offset_from_address(asl_delta + r_offset);
                        unsigned w = get_te32(&file_image[d]);
                        unsigned r_info = get_te32(&rel->r_info);
                        unsigned r_type = ELF32_R_TYPE(r_info);
                        if (xct_off <= w
                        &&  Elf32_Ehdr::EM_ARM == e_machine
                        &&  (  R_ARM_RELATIVE  == r_type
                            || R_ARM_JUMP_SLOT == r_type)) {
                            set_te32(&file_image[d], asl_delta + w);
                        }
                    }
                    fo->seek(sh_offset, SEEK_SET);
                    fo->rewrite(sh_offset + file_image, sh_size);
                }
            }

            // New copy of Shdr
            set_te32(&sec_strndx->sh_offset, (e_shnum * sizeof(Elf32_Shdr)) + sz_elf_hdrs);
            fo->seek(xct_off, SEEK_SET); fo->write(shdri, e_shnum * sizeof(Elf32_Shdr));

            // New copy of Shdr[.e_shstrndx].[ sh_offset, +.sh_size )
            fo->write(shstrtab,  sz_shstrtab);

            sz_elf_hdrs = fpad4(fo);
            //xct_off += asl_delta;  // wait until ::pack3
        }
        memset(&linfo, 0, sizeof(linfo));
        fo->write(&linfo, sizeof(linfo));
    }

    // if the preserve build-id option was specified
    if (opt->o_unix.preserve_build_id) {
        // set this so we can use elf_find_section_name
        e_shnum = get_te16(&ehdri.e_shnum);
        if (!shdri) {
            shdri = (Elf32_Shdr *)&file_image[get_te32(&ehdri.e_shoff)];
        }
        //set the shstrtab
        sec_strndx = &shdri[get_te16(&ehdri.e_shstrndx)];

        char *strtab = New(char, sec_strndx->sh_size);
        fi->seek(0,SEEK_SET);
        fi->seek(sec_strndx->sh_offset,SEEK_SET);
        fi->readx(strtab,sec_strndx->sh_size);

        shstrtab = (const char*)strtab;

        Elf32_Shdr const *buildid = elf_find_section_name(".note.gnu.build-id");
        if (buildid) {
            unsigned char *data = New(unsigned char, buildid->sh_size);
            memset(data,0,buildid->sh_size);
            fi->seek(0,SEEK_SET);
            fi->seek(buildid->sh_offset,SEEK_SET);
            fi->readx(data,buildid->sh_size);

            buildid_data  = data;

            o_elf_shnum = 3;
            memset(&shdrout,0,sizeof(shdrout));

            //setup the build-id
            memcpy(&shdrout.shdr[1], buildid, sizeof(shdrout.shdr[1]));
            shdrout.shdr[1].sh_name = 1;

            //setup the shstrtab
            memcpy(&shdrout.shdr[2], sec_strndx, sizeof(shdrout.shdr[2]));
            shdrout.shdr[2].sh_name = 20;
            shdrout.shdr[2].sh_size = 29; //size of our static shstrtab
        }
    }
}

void PackLinuxElf32x86::pack1(OutputFile *fo, Filter &ft)
{
    super::pack1(fo, ft);
    if (0!=xct_off)  // shared library
        return;
    generateElfHdr(fo, stub_i386_linux_elf_fold, getbrk(phdri, e_phnum) );
}

void PackBSDElf32x86::pack1(OutputFile *fo, Filter &ft)
{
    PackLinuxElf32::pack1(fo, ft);
    if (0!=xct_off) // shared library
        return;
    generateElfHdr(fo, stub_i386_bsd_elf_fold, getbrk(phdri, e_phnum) );
}

void PackLinuxElf32armLe::pack1(OutputFile *fo, Filter &ft)
{
    super::pack1(fo, ft);
    if (0!=xct_off)  // shared library
        return;
    unsigned const e_flags = get_te32(&ehdri.e_flags);
    cprElfHdr3 h3;
    if (Elf32_Ehdr::ELFOSABI_LINUX==ei_osabi) {
        memcpy(&h3, stub_arm_v5a_linux_elf_fold, sizeof(Elf32_Ehdr) + 2*sizeof(Elf32_Phdr));

        h3.ehdr.e_ident[Elf32_Ehdr::EI_ABIVERSION] = e_flags>>24;
    }
    else {
        memcpy(&h3, stub_arm_v4a_linux_elf_fold,        sizeof(Elf32_Ehdr) + 2*sizeof(Elf32_Phdr));
    }
    // Fighting over .e_ident[EI_ABIVERSION]: Debian armhf is latest culprit.
    // So copy from input to output; but see PackLinuxElf32::generateElfHdr
    memcpy(&h3.ehdr.e_ident[0], &ehdri.e_ident[0], sizeof(ehdri.e_ident));
    set_te32(&h3.ehdr.e_flags, e_flags);
    generateElfHdr(fo, &h3, getbrk(phdri, e_phnum) );
}

void PackLinuxElf32armBe::pack1(OutputFile *fo, Filter &ft)
{
    super::pack1(fo, ft);
    if (0!=xct_off)  // shared library
        return;
    unsigned const e_flags = get_te32(&ehdri.e_flags);
    cprElfHdr3 h3;
    memcpy(&h3, stub_armeb_v4a_linux_elf_fold, sizeof(Elf32_Ehdr) + 2*sizeof(Elf32_Phdr));
    set_te32(&h3.ehdr.e_flags, e_flags);
    generateElfHdr(fo, &h3, getbrk(phdri, e_phnum) );
}

void PackLinuxElf32mipsel::pack1(OutputFile *fo, Filter &ft)
{
    super::pack1(fo, ft);
    if (0!=xct_off)  // shared library
        return;
    cprElfHdr3 h3;
    memcpy(&h3, stub_mipsel_r3000_linux_elf_fold, sizeof(Elf32_Ehdr) + 2*sizeof(Elf32_Phdr));
    generateElfHdr(fo, &h3, getbrk(phdri, e_phnum) );
}

void PackLinuxElf32mipseb::pack1(OutputFile *fo, Filter &ft)
{
    super::pack1(fo, ft);
    if (0!=xct_off)  // shared library
        return;
    cprElfHdr3 h3;
    memcpy(&h3, stub_mips_r3000_linux_elf_fold, sizeof(Elf32_Ehdr) + 2*sizeof(Elf32_Phdr));
    generateElfHdr(fo, &h3, getbrk(phdri, e_phnum) );
}

void PackLinuxElf32ppc::pack1(OutputFile *fo, Filter &ft)
{
    super::pack1(fo, ft);
    if (0!=xct_off)  // shared library
        return;
    generateElfHdr(fo, stub_powerpc_linux_elf_fold, getbrk(phdri, e_phnum) );
}

void PackLinuxElf64ppcle::pack1(OutputFile *fo, Filter &ft)
{
    super::pack1(fo, ft);
    if (0!=xct_off)  // shared library
        return;
    generateElfHdr(fo, stub_powerpc64le_linux_elf_fold, getbrk(phdri, e_phnum) );
}

void PackLinuxElf64ppc::pack1(OutputFile *fo, Filter &ft)
{
    super::pack1(fo, ft);
    if (0!=xct_off)  // shared library
        return;
    generateElfHdr(fo, stub_powerpc64_linux_elf_fold, getbrk(phdri, e_phnum) );
}

void PackLinuxElf64::pack1(OutputFile *fo, Filter & /*ft*/)
{
    fi->seek(0, SEEK_SET);
    fi->readx(&ehdri, sizeof(ehdri));
    assert(e_phoff == sizeof(Elf64_Ehdr));  // checked by canPack()
    sz_phdrs = e_phnum * get_te16(&ehdri.e_phentsize);

    Elf64_Phdr *phdr = phdri;
    note_size = 0;
    for (unsigned j=0; j < e_phnum; ++phdr, ++j) {
        if (phdr->PT_NOTE64 == get_te32(&phdr->p_type)) {
            note_size += up4(get_te64(&phdr->p_filesz));
        }
    }
    if (note_size) {
        note_body = New(unsigned char, note_size);
        note_size = 0;
    }
    phdr = phdri;
    for (unsigned j=0; j < e_phnum; ++phdr, ++j) {
        unsigned const type = get_te32(&phdr->p_type);
        if (phdr->PT_NOTE64 == type) {
            unsigned const len = get_te64(&phdr->p_filesz);
            fi->seek(get_te64(&phdr->p_offset), SEEK_SET);
            fi->readx(&note_body[note_size], len);
            note_size += up4(len);
        }
        if (phdr->PT_LOAD64 == type) {
            unsigned x = get_te64(&phdr->p_align) >> lg2_page;
            while (x>>=1) {
                ++lg2_page;
            }
        }
        if (phdr->PT_GNU_STACK64 == type) {
            gnu_stack = phdr;
        }
    }
    page_size =  1u  <<lg2_page;
    page_mask = ~0ull<<lg2_page;

    progid = 0;  // getRandomId();  not useful, so do not clutter
    sz_elf_hdrs = sizeof(ehdri) + sz_phdrs;
    if (0!=xct_off) {  // shared library
        sz_elf_hdrs = xct_off;
        lowmem.alloc(xct_off + (!opt->o_unix.android_shlib
            ? 0
            : e_shnum * sizeof(Elf64_Shdr)));
        memcpy(lowmem, file_image, xct_off);  // android omits Shdr here
        fo->write(lowmem, xct_off);  // < SHF_EXECINSTR (typ: in .plt or .init)
        if (opt->o_unix.android_shlib) {
            // In order to pacify the runtime linker on Android "O" ("Oreo"),
            // we will splice-in a 4KiB page that contains an "extra" copy
            // of the Shdr, any PT_NOTE above xct_off, and shstrtab.
            // File order: Ehdr, Phdr[], section contents below xct_off,
            //    Shdr_copy[], PT_NOTEs.hi, shstrtab.
            xct_va  += asl_delta;
            //xct_off += asl_delta;  // not yet

            // Relocate PT_DYNAMIC (in 2nd PT_LOAD)
            Elf64_Dyn *dyn = const_cast<Elf64_Dyn *>(dynseg);
            for (; dyn->d_tag; ++dyn) {
                upx_uint64_t d_tag = get_te64(&dyn->d_tag);
                if (Elf64_Dyn::DT_FINI       == d_tag
                ||  Elf64_Dyn::DT_FINI_ARRAY == d_tag
                ||  Elf64_Dyn::DT_INIT_ARRAY == d_tag
                ||  Elf64_Dyn::DT_PREINIT_ARRAY == d_tag
                ||  Elf64_Dyn::DT_PLTGOT      == d_tag) {
                    upx_uint64_t d_val = get_te64(&dyn->d_val);
                    set_te64(&dyn->d_val, asl_delta + d_val);
                }
            }

            // Relocate dynsym (DT_SYMTAB) which is below xct_va
            upx_uint64_t const off_dynsym = get_te64(&sec_dynsym->sh_offset);
            upx_uint64_t const sz_dynsym  = get_te64(&sec_dynsym->sh_size);
            Elf64_Sym *dyntym = (Elf64_Sym *)lowmem.subref(
                "bad dynsym", off_dynsym, sz_dynsym);
            Elf64_Sym *sym = dyntym;
            for (int j = sz_dynsym / sizeof(Elf64_Sym); --j>=0; ++sym) {
                upx_uint64_t symval = get_te64(&sym->st_value);
                unsigned symsec = get_te16(&sym->st_shndx);
                if (Elf64_Sym::SHN_UNDEF != symsec
                &&  Elf64_Sym::SHN_ABS   != symsec
                &&  xct_off <= symval) {
                    set_te64(&sym->st_value, asl_delta + symval);
                }
            }

            // Relocate Phdr virtual addresses, but not physical offsets and sizes
            unsigned char buf_notes[512]; memset(buf_notes, 0, sizeof(buf_notes));
            unsigned len_notes = 0;
            phdr = (Elf64_Phdr *)lowmem.subref(
                "bad e_phoff", e_phoff, e_phnum * sizeof(Elf64_Phdr));
            for (unsigned j = 0; j < e_phnum; ++j, ++phdr) {
                upx_uint64_t offset = get_te64(&phdr->p_offset);
                if (xct_off <= offset) { // above the extra page
                    if (PT_NOTE64 == get_te32(&phdr->p_type)) {
                        upx_uint64_t memsz = get_te64(&phdr->p_memsz);
                        if (sizeof(buf_notes) < (memsz + len_notes)) {
                            throwCantPack("PT_NOTES too big");
                        }
                        set_te64(&phdr->p_vaddr,
                            len_notes + (e_shnum * sizeof(Elf64_Shdr)) + xct_off);
                        phdr->p_offset = phdr->p_paddr = phdr->p_vaddr;
                        memcpy(&buf_notes[len_notes], &file_image[offset], memsz);
                        len_notes += memsz;
                    }
                    else {
                        //set_te64(&phdr->p_offset, asl_delta + offset);  // physical
                        upx_uint64_t addr = get_te64(&phdr->p_paddr);
                        set_te64(&phdr->p_paddr, asl_delta + addr);
                                     addr = get_te64(&phdr->p_vaddr);
                        set_te64(&phdr->p_vaddr, asl_delta + addr);
                    }
                }
                // .p_filesz,.p_memsz are updated in ::pack3
            }

            // Relocate Shdr; and Rela, Rel (below xct_off)
            set_te64(&((Elf64_Ehdr *)&lowmem[0])->e_shoff, xct_off);
            memcpy(&lowmem[xct_off], shdri, e_shnum * sizeof(Elf64_Ehdr));
            Elf64_Shdr *const shdro = (Elf64_Shdr *)&lowmem[xct_off];
            Elf64_Shdr *shdr = shdro;
            upx_uint64_t sz_shstrtab  = get_te64(&sec_strndx->sh_size);
            for (unsigned j = 0; j < e_shnum; ++j, ++shdr) {
                unsigned sh_type = get_te32(&shdr->sh_type);
                upx_uint64_t sh_size = get_te64(&shdr->sh_size);
                upx_uint64_t sh_offset = get_te64(&shdr->sh_offset);
                upx_uint64_t sh_entsize = get_te64(&shdr->sh_entsize);

                if (xct_off <= sh_offset) {
                    upx_uint64_t addr = get_te64(&shdr->sh_addr);
                    set_te64(&shdr->sh_addr, asl_delta + addr);
                }
                if (Elf64_Shdr::SHT_RELA == sh_type) {
                    if (sizeof(Elf64_Rela) != sh_entsize) {
                        char msg[50];
                        snprintf(msg, sizeof(msg), "bad Rela.sh_entsize %lu", (long)sh_entsize);
                        throwCantPack(msg);
                    }
                    n_jmp_slot = 0;
                    plt_off = ~0ull;
                    Elf64_Rela *const relb = (Elf64_Rela *)lowmem.subref(
                         "bad Rela offset", sh_offset, sh_size);
                    Elf64_Rela *rela = relb;
                    for (int k = sh_size / sh_entsize; --k >= 0; ++rela) {
                        upx_uint64_t r_addend = get_te64(&rela->r_addend);
                        upx_uint64_t r_offset = get_te64(&rela->r_offset);
                        upx_uint64_t r_info   = get_te64(&rela->r_info);
                        unsigned r_type = ELF64_R_TYPE(r_info);
                        if (xct_off <= r_offset) {
                            set_te64(&rela->r_offset, asl_delta + r_offset);
                        }
                        if (Elf64_Ehdr::EM_AARCH64 == e_machine) {
                            if (R_AARCH64_RELATIVE == r_type) {
                                if (xct_off <= r_addend) {
                                    set_te64(&rela->r_addend, asl_delta + r_addend);
                                }
                            }
                            if (R_AARCH64_JUMP_SLOT == r_type) {
                                // .rela.plt contains offset of the "first time" target
                                if (plt_off > r_offset) {
                                    plt_off = r_offset;
                                }
                                upx_uint64_t d = elf_get_offset_from_address(r_offset);
                                upx_uint64_t w = get_te64(&file_image[d]);
                                if (xct_off <= w) {
                                    set_te64(&file_image[d], asl_delta + w);
                                }
                                ++n_jmp_slot;
                            }
                        }
                    }
                    fo->seek(sh_offset, SEEK_SET);
                    fo->rewrite(relb, sh_size);
                }
                if (Elf64_Shdr::SHT_REL == sh_type) {
                    if (sizeof(Elf64_Rel) != sh_entsize) {
                        char msg[50];
                        snprintf(msg, sizeof(msg), "bad Rel.sh_entsize %lu", (long)sh_entsize);
                        throwCantPack(msg);
                    }
                    Elf64_Rel *rel = (Elf64_Rel *)lowmem.subref(
                            "bad Rel sh_offset", sh_offset, sh_size);
                    for (int k = sh_size / sh_entsize; --k >= 0; ++rel) {
                        upx_uint64_t r_offset = get_te64(&rel->r_offset);
                        if (xct_off <= r_offset) {
                            set_te64(&rel->r_offset, asl_delta + r_offset);
                        }
                        // r_offset must be in 2nd PT_LOAD; .p_vaddr was already relocated
                        upx_uint64_t d = elf_get_offset_from_address(asl_delta + r_offset);
                        upx_uint64_t w = get_te64(&file_image[d]);
                        upx_uint64_t r_info = get_te32(&rel->r_info);
                        unsigned r_type = ELF64_R_TYPE(r_info);
                        if (xct_off <= w
                        &&  Elf64_Ehdr::EM_AARCH64 == e_machine
                        &&  (  R_AARCH64_RELATIVE  == r_type
                            || R_AARCH64_JUMP_SLOT == r_type)) {
                            set_te64(&file_image[d], asl_delta + w);  // FIXME
                        }
                    }
                }
                if (Elf64_Shdr::SHT_NOTE == sh_type) {
                    if (xct_off <= sh_offset) {
                        set_te64(&shdr->sh_offset,
                            (e_shnum * sizeof(Elf64_Shdr)) + xct_off);
                        shdr->sh_addr = shdr->sh_offset;
                    }
                }
            }
            // shstrndx will move
            set_te64(&shdro[get_te16(&ehdri.e_shstrndx)].sh_offset,
                len_notes + e_shnum * sizeof(Elf64_Shdr) + xct_off);

            // (Re-)write all changes below xct_off
            fo->seek(0, SEEK_SET);
            fo->rewrite(lowmem, xct_off);

            // New copy of Shdr
            Elf64_Shdr blank; memset(&blank, 0, sizeof(blank));
            set_te64(&blank.sh_offset, xct_off);  // hint for "upx -d"
            fo->write(&blank, sizeof(blank));
            fo->write(&shdro[1], (-1+ e_shnum) * sizeof(Elf64_Shdr));

            if (len_notes) {
                fo->write(buf_notes, len_notes);
            }

            // New copy of Shdr[.e_shstrndx].[ sh_offset, +.sh_size )
            fo->write(shstrtab,  sz_shstrtab);

            sz_elf_hdrs = fpad8(fo);
            //xct_off += asl_delta;  // wait until ::pack3
        }
        memset(&linfo, 0, sizeof(linfo));
        fo->write(&linfo, sizeof(linfo));
    }

    // only execute if option present
    if (opt->o_unix.preserve_build_id) {
        // set this so we can use elf_find_section_name
        e_shnum = get_te16(&ehdri.e_shnum);
        if (!shdri) {
            shdri = (Elf64_Shdr *)&file_image[get_te32(&ehdri.e_shoff)];
        }
        //set the shstrtab
        sec_strndx = &shdri[get_te16(&ehdri.e_shstrndx)];

        char *strtab = New(char, sec_strndx->sh_size);
        fi->seek(0,SEEK_SET);
        fi->seek(sec_strndx->sh_offset,SEEK_SET);
        fi->readx(strtab,sec_strndx->sh_size);

        shstrtab = (const char*)strtab;

        Elf64_Shdr const *buildid = elf_find_section_name(".note.gnu.build-id");
        if (buildid) {
            unsigned char *data = New(unsigned char, buildid->sh_size);
            memset(data,0,buildid->sh_size);
            fi->seek(0,SEEK_SET);
            fi->seek(buildid->sh_offset,SEEK_SET);
            fi->readx(data,buildid->sh_size);

            buildid_data  = data;

            o_elf_shnum = 3;
            memset(&shdrout,0,sizeof(shdrout));

            //setup the build-id
            memcpy(&shdrout.shdr[1], buildid, sizeof(shdrout.shdr[1]));
            shdrout.shdr[1].sh_name = 1;

            //setup the shstrtab
            memcpy(&shdrout.shdr[2], sec_strndx, sizeof(shdrout.shdr[2]));
            shdrout.shdr[2].sh_name = 20;
            shdrout.shdr[2].sh_size = 29; //size of our static shstrtab
        }
    }
}

void PackLinuxElf64amd::pack1(OutputFile *fo, Filter &ft)
{
    super::pack1(fo, ft);
    if (0!=xct_off)  // shared library
        return;
    generateElfHdr(fo, stub_amd64_linux_elf_fold, getbrk(phdri, e_phnum) );
}

void PackLinuxElf64arm::pack1(OutputFile *fo, Filter &ft)
{
    super::pack1(fo, ft);
    if (0!=xct_off)  // shared library
        return;
    generateElfHdr(fo, stub_arm64_linux_elf_fold, getbrk(phdri, e_phnum) );
}

// Determine length of gap between PT_LOAD phdr[k] and closest PT_LOAD
// which follows in the file (or end-of-file).  Optimize for common case
// where the PT_LOAD are adjacent ascending by .p_offset.  Assume no overlap.

unsigned PackLinuxElf32::find_LOAD_gap(
    Elf32_Phdr const *const phdr,
    unsigned const k,
    unsigned const nph
)
{
    if (PT_LOAD32!=get_te32(&phdr[k].p_type)) {
        return 0;
    }
    unsigned const hi = get_te32(&phdr[k].p_offset) +
                        get_te32(&phdr[k].p_filesz);
    unsigned lo = ph.u_file_size;
    if (lo < hi)
        throwCantPack("bad input: PT_LOAD beyond end-of-file");
    unsigned j = k;
    for (;;) { // circular search, optimize for adjacent ascending
        ++j;
        if (nph==j) {
            j = 0;
        }
        if (k==j) {
            break;
        }
        if (PT_LOAD32==get_te32(&phdr[j].p_type)) {
            unsigned const t = get_te32(&phdr[j].p_offset);
            if ((t - hi) < (lo - hi)) {
                lo = t;
                if (hi==lo) {
                    break;
                }
            }
        }
    }
    return lo - hi;
}

int PackLinuxElf32::pack2(OutputFile *fo, Filter &ft)
{
    Extent x;
    unsigned k;
    bool const is_shlib = (0!=xct_off);

    // count passes, set ptload vars
    uip->ui_total_passes = 0;
    for (k = 0; k < e_phnum; ++k) {
        if (PT_LOAD32==get_te32(&phdri[k].p_type)) {
            uip->ui_total_passes++;
            if (find_LOAD_gap(phdri, k, e_phnum)) {
                uip->ui_total_passes++;
            }
        }
    }
    uip->ui_total_passes -= !!is_shlib;  // not .data of shlib

    // compress extents
    unsigned hdr_u_len = sizeof(Elf32_Ehdr) + sz_phdrs;

    unsigned total_in = xct_off - (is_shlib ? hdr_u_len : 0);
    unsigned total_out = xct_off;

    uip->ui_pass = 0;
    ft.addvalue = 0;

    int nx = 0;
    for (k = 0; k < e_phnum; ++k) if (PT_LOAD32==get_te32(&phdri[k].p_type)) {
        if (ft.id < 0x40) {
            // FIXME: ??    ft.addvalue = phdri[k].p_vaddr;
        }
        x.offset = get_te32(&phdri[k].p_offset);
        x.size   = get_te32(&phdri[k].p_filesz);
        if (0 == nx) { // 1st PT_LOAD32 must cover Ehdr at 0==p_offset
            unsigned const delta = !is_shlib
                ? (sizeof(Elf32_Ehdr) + sz_phdrs)  // main executable
                : xct_off;  // shared library
            if (ft.id < 0x40) {
                // FIXME: ??     ft.addvalue += asl_delta;
            }
            x.offset += delta;
            x.size   -= delta;
        }
        // compressWithFilters() always assumes a "loader", so would
        // throw NotCompressible for small .data Extents, which PowerPC
        // sometimes marks as PF_X anyway.  So filter only first segment.
        if (0==nx || !is_shlib)
        packExtent(x, total_in, total_out,
            ((0==nx && (Elf32_Phdr::PF_X & get_te32(&phdri[k].p_flags)))
                ? &ft : 0 ), fo, hdr_u_len);
        else
            total_in += x.size;
        hdr_u_len = 0;
        ++nx;
    }
    sz_pack2a = fpad4(fo);  // MATCH01

    // Accounting only; ::pack3 will do the compression and output
    for (k = 0; k < e_phnum; ++k) {
        total_in += find_LOAD_gap(phdri, k, e_phnum);
    }

    if ((off_t)total_in != file_size)
        throwEOFException();

    return 0;  // omit end-of-compression bhdr for now
}

// Determine length of gap between PT_LOAD phdr[k] and closest PT_LOAD
// which follows in the file (or end-of-file).  Optimize for common case
// where the PT_LOAD are adjacent ascending by .p_offset.  Assume no overlap.

unsigned PackLinuxElf64::find_LOAD_gap(
    Elf64_Phdr const *const phdr,
    unsigned const k,
    unsigned const nph
)
{
    if (PT_LOAD64!=get_te32(&phdr[k].p_type)) {
        return 0;
    }
    unsigned const hi = get_te64(&phdr[k].p_offset) +
                        get_te64(&phdr[k].p_filesz);
    unsigned lo = ph.u_file_size;
    if (lo < hi)
        throwCantPack("bad input: PT_LOAD beyond end-of-file");
    unsigned j = k;
    for (;;) { // circular search, optimize for adjacent ascending
        ++j;
        if (nph==j) {
            j = 0;
        }
        if (k==j) {
            break;
        }
        if (PT_LOAD64==get_te32(&phdr[j].p_type)) {
            unsigned const t = get_te64(&phdr[j].p_offset);
            if ((t - hi) < (lo - hi)) {
                lo = t;
                if (hi==lo) {
                    break;
                }
            }
        }
    }
    return lo - hi;
}

int PackLinuxElf64::pack2(OutputFile *fo, Filter &ft)
{
    Extent x;
    unsigned k;
    bool const is_shlib = (0!=xct_off);

    // count passes, set ptload vars
    uip->ui_total_passes = 0;
    for (k = 0; k < e_phnum; ++k) {
        if (PT_LOAD64==get_te32(&phdri[k].p_type)) {
            uip->ui_total_passes++;
            if (find_LOAD_gap(phdri, k, e_phnum)) {
                uip->ui_total_passes++;
            }
        }
    }
    uip->ui_total_passes -= !!is_shlib;  // not .data of shlib

    // compress extents
<<<<<<< HEAD
    unsigned hdr_u_len = xct_off;

    unsigned total_in = 0;
    unsigned total_out = sz_elf_hdrs;
=======
    unsigned hdr_u_len = (is_shlib ? xct_off : (sizeof(Elf64_Ehdr) + sz_phdrs));

    unsigned total_in =  (is_shlib ?           0 : xct_off);
    unsigned total_out = (is_shlib ? sz_elf_hdrs : xct_off);
>>>>>>> e1d20fd0

    uip->ui_pass = 0;
    ft.addvalue = 0;

    int nx = 0;
    for (k = 0; k < e_phnum; ++k)
    if (PT_LOAD64==get_te32(&phdri[k].p_type)) {
        if (ft.id < 0x40) {
            // FIXME: ??    ft.addvalue = phdri[k].p_vaddr;
        }
        x.offset = get_te64(&phdri[k].p_offset);
        x.size   = get_te64(&phdri[k].p_filesz);
        if (0 == nx) { // 1st PT_LOAD64 must cover Ehdr at 0==p_offset
<<<<<<< HEAD
            unsigned const delta = xct_off;
=======
            unsigned const delta = hdr_u_len;
>>>>>>> e1d20fd0
            if (ft.id < 0x40) {
                // FIXME: ??     ft.addvalue += asl_delta;
            }
            x.offset += delta;
            x.size   -= delta;
        }
        // compressWithFilters() always assumes a "loader", so would
        // throw NotCompressible for small .data Extents, which PowerPC
        // sometimes marks as PF_X anyway.  So filter only first segment.
        if (0==nx || !is_shlib)
        packExtent(x, total_in, total_out,
            ((0==nx && (Elf64_Phdr::PF_X & get_te64(&phdri[k].p_flags)))
                ? &ft : 0 ), fo, hdr_u_len);
        else
            total_in += x.size;
        hdr_u_len = 0;
        ++nx;
    }
    sz_pack2a = fpad4(fo);  // MATCH01

    // Accounting only; ::pack3 will do the compression and output
    for (k = 0; k < e_phnum; ++k) { //
        total_in += find_LOAD_gap(phdri, k, e_phnum);
    }

    if ((off_t)total_in != file_size)
        throwEOFException();

    return 0;  // omit end-of-compression bhdr for now
}

// Filter 0x50, 0x51 assume HostPolicy::isLE
static const int *
ARM_getFilters(bool const isBE)
{
    static const int f50[] = { 0x50, FT_END };
    static const int f51[] = { 0x51, FT_END };
    if (isBE)
        return f51;
    return f50;
}

const int *
PackLinuxElf32armBe::getFilters() const
{
    return ARM_getFilters(true);
}

const int *
PackLinuxElf32armLe::getFilters() const
{
    return ARM_getFilters(false);
}

const int *
PackLinuxElf32mipseb::getFilters() const
{
    static const int f_none[] = { FT_END };
    return f_none;
}

const int *
PackLinuxElf32mipsel::getFilters() const
{
    static const int f_none[] = { FT_END };
    return f_none;
}

// October 2011: QNX 6.3.0 has no unique signature?
int PackLinuxElf32::ARM_is_QNX(void)
{
    if (Elf32_Ehdr::EM_ARM==get_te16(&ehdri.e_machine)
    &&  Elf32_Ehdr::ELFDATA2MSB== ehdri.e_ident[Elf32_Ehdr::EI_DATA]
    &&  Elf32_Ehdr::ELFOSABI_ARM==ehdri.e_ident[Elf32_Ehdr::EI_OSABI]
    &&  0x100000==(page_mask & get_te32(&phdri[0].p_vaddr))) {
        Elf32_Phdr const *phdr = phdri;
        for (int j = get_te16(&ehdri.e_phnum); --j>=0; ++phdr) {
            if (Elf32_Phdr::PT_INTERP==get_te32(&phdr->p_type)) {
                char interp[64];
                unsigned const sz_interp = get_te32(&phdr->p_filesz);
                unsigned const pos_interp = get_te32(&phdr->p_offset);
                if (sz_interp <= sizeof(interp)
                &&  (sz_interp + pos_interp) <= (unsigned)file_size) {
                    fi->seek(pos_interp, SEEK_SET);
                    fi->readx(interp, sz_interp);
                    for (int k = sz_interp - 5; k>=0; --k) {
                        if (0==memcmp("ldqnx", &interp[k], 5))
                            return 1;
                    }
                }
            }
        }
    }
    return 0;
}

void PackLinuxElf32::ARM_defineSymbols(Filter const *ft)
{
    PackLinuxElf32::defineSymbols(ft);

#define MAP_PRIVATE      2     /* UNIX standard */
#define MAP_FIXED     0x10     /* UNIX standard */
#define MAP_ANONYMOUS 0x20     /* UNIX standard */
#define MAP_PRIVANON     3     /* QNX anonymous private memory */
    unsigned mflg = MAP_PRIVATE | MAP_ANONYMOUS;
    if (ARM_is_QNX())
        mflg = MAP_PRIVANON;
    linker->defineSymbol("MFLG", mflg);
}

void PackLinuxElf32armLe::defineSymbols(Filter const *ft)
{
    ARM_defineSymbols(ft);
}

void PackLinuxElf32armBe::defineSymbols(Filter const *ft)
{
    ARM_defineSymbols(ft);
}

void PackLinuxElf64arm::defineSymbols(Filter const *ft)
{
    PackLinuxElf64::defineSymbols(ft);

#define MAP_PRIVATE      2     /* UNIX standard */
#define MAP_FIXED     0x10     /* UNIX standard */
#define MAP_ANONYMOUS 0x20     /* UNIX standard */
#define MAP_PRIVANON     3     /* QNX anonymous private memory */
    unsigned mflg = MAP_PRIVATE | MAP_ANONYMOUS;
    //if (ARM_is_QNX())
    //    mflg = MAP_PRIVANON;
    linker->defineSymbol("MFLG", mflg);
}

void PackLinuxElf32mipseb::defineSymbols(Filter const *ft)
{
    PackLinuxElf32::defineSymbols(ft);
}

void PackLinuxElf32mipsel::defineSymbols(Filter const *ft)
{
    PackLinuxElf32::defineSymbols(ft);
}

void PackLinuxElf32::pack4(OutputFile *fo, Filter &ft)
{
    overlay_offset = sz_elf_hdrs + sizeof(linfo);

    if (opt->o_unix.preserve_build_id) {
        // calc e_shoff here and write shdrout, then o_shstrtab
        //NOTE: these are pushed last to ensure nothing is stepped on
        //for the UPX structure.
        unsigned const len = fpad4(fo);
        set_te32(&elfout.ehdr.e_shoff,len);

        int const ssize = sizeof(shdrout);

        shdrout.shdr[2].sh_offset = len+ssize;
        shdrout.shdr[1].sh_offset = shdrout.shdr[2].sh_offset+shdrout.shdr[2].sh_size;

        fo->write(&shdrout, ssize);

        fo->write(o_shstrtab,shdrout.shdr[2].sh_size);
        fo->write(buildid_data,shdrout.shdr[1].sh_size);
    }

    // Cannot pre-round .p_memsz.  If .p_filesz < .p_memsz, then kernel
    // tries to make .bss, which requires PF_W.
    // But strict SELinux (or PaX, grSecurity) disallows PF_W with PF_X.
    set_te32(&elfout.phdr[0].p_filesz, sz_pack2 + lsize);
              elfout.phdr[0].p_memsz = elfout.phdr[0].p_filesz;
    super::pack4(fo, ft);  // write PackHeader and overlay_offset

    fo->seek(0, SEEK_SET);
    if (0!=xct_off) {  // shared library
        fo->rewrite(&lowmem[0], sizeof(ehdri) + e_phnum * sizeof(*phdri));
        fo->seek(sz_elf_hdrs, SEEK_SET);
        fo->rewrite(&linfo, sizeof(linfo));

        if (jni_onload_va) {
            unsigned tmp = sz_pack2 + get_te32(&elfout.phdr[0].p_vaddr);
            tmp |= (Elf32_Ehdr::EM_ARM==e_machine);  // THUMB mode
            set_te32(&tmp, tmp);
            fo->seek(ptr_udiff(&jni_onload_sym->st_value, file_image), SEEK_SET);
            fo->rewrite(&tmp, sizeof(tmp));
        }
    }
    else {
        unsigned const reloc = get_te32(&elfout.phdr[0].p_vaddr);
        Elf32_Phdr *phdr = &elfout.phdr[2];
        unsigned const o_phnum = get_te16(&elfout.ehdr.e_phnum);
        for (unsigned j = 2; j < o_phnum; ++j, ++phdr) {
            if (Elf32_Phdr::PT_NOTE==get_te32(&phdr->p_type)) {
                set_te32(            &phdr->p_vaddr,
                    reloc + get_te32(&phdr->p_vaddr));
                set_te32(            &phdr->p_paddr,
                    reloc + get_te32(&phdr->p_paddr));
            }
        }
        fo->rewrite(&elfout, sizeof(Elf32_Phdr) * o_phnum + sizeof(Elf32_Ehdr));
        fo->seek(sz_elf_hdrs, SEEK_SET);  // skip over PT_NOTE bodies, if any
        fo->rewrite(&linfo, sizeof(linfo));
    }
}

void PackLinuxElf64::pack4(OutputFile *fo, Filter &ft)
{
    overlay_offset = sz_elf_hdrs + sizeof(linfo);

    if (opt->o_unix.preserve_build_id) {
        // calc e_shoff here and write shdrout, then o_shstrtab
        //NOTE: these are pushed last to ensure nothing is stepped on
        //for the UPX structure.
        unsigned const len = fpad4(fo);
        set_te64(&elfout.ehdr.e_shoff,len);

        int const ssize = sizeof(shdrout);

        shdrout.shdr[2].sh_offset = len+ssize;
        shdrout.shdr[1].sh_offset = shdrout.shdr[2].sh_offset+shdrout.shdr[2].sh_size;

        fo->write(&shdrout, ssize);

        fo->write(o_shstrtab,shdrout.shdr[2].sh_size);
        fo->write(buildid_data,shdrout.shdr[1].sh_size);
    }

    // Cannot pre-round .p_memsz.  If .p_filesz < .p_memsz, then kernel
    // tries to make .bss, which requires PF_W.
    // But strict SELinux (or PaX, grSecurity) disallows PF_W with PF_X.
    set_te64(&elfout.phdr[0].p_filesz, sz_pack2 + lsize);
              elfout.phdr[0].p_memsz = elfout.phdr[0].p_filesz;
    super::pack4(fo, ft);  // write PackHeader and overlay_offset

    fo->seek(0, SEEK_SET);
    if (0!=xct_off) {  // shared library
        fo->rewrite(&lowmem[0], sizeof(ehdri) + e_phnum * sizeof(Elf64_Phdr));
        fo->seek(sz_elf_hdrs, SEEK_SET);
        fo->rewrite(&linfo, sizeof(linfo));
    }
    else {
        if (Elf64_Phdr::PT_NOTE==get_te64(&elfout.phdr[2].p_type)) {
            upx_uint64_t const reloc = get_te64(&elfout.phdr[0].p_vaddr);
            set_te64(            &elfout.phdr[2].p_vaddr,
                reloc + get_te64(&elfout.phdr[2].p_vaddr));
            set_te64(            &elfout.phdr[2].p_paddr,
                reloc + get_te64(&elfout.phdr[2].p_paddr));
            fo->rewrite(&elfout, sz_elf_hdrs);
            // FIXME   fo->rewrite(&elfnote, sizeof(elfnote));
        }
        else {
            fo->rewrite(&elfout, sz_elf_hdrs);
        }
        fo->rewrite(&linfo, sizeof(linfo));
    }
}

void PackLinuxElf64::unpack(OutputFile *fo)
{
    if (e_phoff != sizeof(Elf64_Ehdr)) {// Phdrs not contiguous with Ehdr
        throwCantUnpack("bad e_phoff");
    }
    unsigned const c_phnum = get_te16(&ehdri.e_phnum);
    upx_uint64_t old_data_off = 0;
    upx_uint64_t old_data_len = 0;
    upx_uint64_t old_dtinit = 0;

    unsigned szb_info = sizeof(b_info);
    {
        upx_uint64_t const e_entry = get_te64(&ehdri.e_entry);
        if (e_entry < 0x401180
        &&  get_te16(&ehdri.e_machine)==Elf64_Ehdr::EM_386) { /* old style, 8-byte b_info */
            szb_info = 2*sizeof(unsigned);
        }
    }

    fi->seek(overlay_offset - sizeof(l_info), SEEK_SET);
    fi->readx(&linfo, sizeof(linfo));
    lsize = get_te16(&linfo.l_lsize);
    p_info hbuf;  fi->readx(&hbuf, sizeof(hbuf));
    unsigned orig_file_size = get_te32(&hbuf.p_filesize);
    blocksize = get_te32(&hbuf.p_blocksize);
    if (file_size > (off_t)orig_file_size || blocksize > orig_file_size
        || !mem_size_valid(1, blocksize, OVERHEAD))
        throwCantUnpack("p_info corrupted");

    ibuf.alloc(blocksize + OVERHEAD);
    b_info bhdr; memset(&bhdr, 0, sizeof(bhdr));
    fi->readx(&bhdr, szb_info);
    ph.u_len = get_te32(&bhdr.sz_unc);
    ph.c_len = get_te32(&bhdr.sz_cpr);
    if (ph.c_len > (unsigned)file_size || ph.c_len == 0 || ph.u_len == 0
    ||  ph.u_len > orig_file_size)
        throwCantUnpack("b_info corrupted");
    ph.filter_cto = bhdr.b_cto8;

#define MAX_ELF_HDR 1024
    MemBuffer u(ph.u_len);
    Elf64_Ehdr *const ehdr = (Elf64_Ehdr *)&u[0];
    Elf64_Phdr const *phdr = 0;

    // Uncompress Ehdr and Phdrs.
    if (ibuf.getSize() < ph.c_len)
        throwCompressedDataViolation();
    fi->readx(ibuf, ph.c_len);
    decompress(ibuf, (upx_byte *)ehdr, false);
    if (ehdr->e_type   !=ehdri.e_type
    ||  ehdr->e_machine!=ehdri.e_machine
    ||  ehdr->e_version!=ehdri.e_version
        // less strict for EM_PPC64 to workaround earlier bug
    ||  !( ehdr->e_flags==ehdri.e_flags
        || Elf64_Ehdr::EM_PPC64 == get_te16(&ehdri.e_machine))
    ||  ehdr->e_ehsize !=ehdri.e_ehsize
        // check EI_MAG[0-3], EI_CLASS, EI_DATA, EI_VERSION
    ||  memcmp(ehdr->e_ident, ehdri.e_ident, Elf64_Ehdr::EI_OSABI)) {
        throwCantUnpack("ElfXX_Ehdr corrupted");
    }
    fi->seek(- (off_t) (szb_info + ph.c_len), SEEK_CUR);

    unsigned const u_phnum = get_te16(&ehdr->e_phnum);
    unsigned total_in = 0;
    unsigned total_out = 0;
    unsigned c_adler = upx_adler32(NULL, 0);
    unsigned u_adler = upx_adler32(NULL, 0);
    if ((MAX_ELF_HDR - sizeof(Elf64_Ehdr))/sizeof(Elf64_Phdr) < u_phnum) {
        throwCantUnpack("bad compressed e_phnum");
    }

    // Packed ET_EXE has no PT_DYNAMIC.
    // Packed ET_DYN has original PT_DYNAMIC for info needed by rtld.
    bool const is_shlib = !!elf_find_ptype(Elf64_Phdr::PT_DYNAMIC, phdri, c_phnum);
    if (is_shlib) {
        // Unpack and output the Ehdr and Phdrs for real.
        // This depends on position within input file fi.
        unpackExtent(ph.u_len, fo, total_in, total_out,
            c_adler, u_adler, false, szb_info);

        // The first PT_LOAD.  Part is not compressed (for benefit of rtld.)
        // Read enough to position the input for next unpackExtent.
        fi->seek(0, SEEK_SET);
        fi->readx(ibuf, overlay_offset + sizeof(hbuf) + szb_info + ph.c_len);
        overlay_offset -= sizeof(linfo);
        xct_off = overlay_offset;
        e_shoff = get_te64(&ehdri.e_shoff);
        if (e_shoff && shdri) { // --android-shlib
            upx_uint64_t xct_off2 = get_te64(&shdri->sh_offset);
            if (e_shoff == xct_off2) {
                xct_off = e_shoff;
            }
        }
        if (fo) {
            fo->write(ibuf + ph.u_len, xct_off - ph.u_len);
        }
        // Search the Phdrs of compressed
        int n_ptload = 0;
        phdr = (Elf64_Phdr *) (void *) (1+ (Elf64_Ehdr *)(unsigned char *)ibuf);
        for (unsigned j=0; j < u_phnum; ++phdr, ++j) {
            if (PT_LOAD64==get_te32(&phdr->p_type) && 0!=n_ptload++) {
                old_data_off = get_te64(&phdr->p_offset);
                old_data_len = get_te64(&phdr->p_filesz);
                break;
            }
        }

        total_in  = xct_off;
        total_out = xct_off;
        ph.u_len = 0;

        // Decompress and unfilter the tail of first PT_LOAD.
        phdr = (Elf64_Phdr *) (void *) (1+ ehdr);
        for (unsigned j=0; j < u_phnum; ++phdr, ++j) {
            if (PT_LOAD64==get_te32(&phdr->p_type)) {
                ph.u_len = get_te64(&phdr->p_filesz) - xct_off;
                break;
            }
        }
        unpackExtent(ph.u_len, fo, total_in, total_out,
            c_adler, u_adler, false, szb_info);
    }
    else {  // main executable
        // Decompress each PT_LOAD.
        bool first_PF_X = true;
        phdr = (Elf64_Phdr *) (void *) (1+ ehdr);  // uncompressed
        for (unsigned j=0; j < u_phnum; ++phdr, ++j) {
            if (PT_LOAD64==get_te32(&phdr->p_type)) {
                unsigned const filesz = get_te64(&phdr->p_filesz);
                unsigned const offset = get_te64(&phdr->p_offset);
                if (fo)
                    fo->seek(offset, SEEK_SET);
                if (Elf64_Phdr::PF_X & get_te32(&phdr->p_flags)) {
                    unpackExtent(filesz, fo, total_in, total_out,
                        c_adler, u_adler, first_PF_X, szb_info);
                    first_PF_X = false;
                }
                else {
                    unpackExtent(filesz, fo, total_in, total_out,
                        c_adler, u_adler, false, szb_info);
                }
            }
        }
    }
    phdr = phdri;
    load_va = 0;
    for (unsigned j=0; j < c_phnum; ++j) {
        if (PT_LOAD64==get_te32(&phdr->p_type)) {
            load_va = get_te64(&phdr->p_vaddr);
            break;
        }
    }
    if (is_shlib
    ||  ((unsigned)(get_te64(&ehdri.e_entry) - load_va) + up4(lsize) +
                ph.getPackHeaderSize() + sizeof(overlay_offset))
            < up4(file_size)) {
        // Loader is not at end; skip past it.
        funpad4(fi);  // MATCH01
        unsigned d_info[6]; fi->readx(d_info, sizeof(d_info));
        if (0==old_dtinit) {
            old_dtinit = d_info[2 + (0==d_info[0])];
        }
        fi->seek(lsize - sizeof(d_info), SEEK_CUR);
    }

    // The gaps between PT_LOAD and after last PT_LOAD
    phdr = (Elf64_Phdr *)&u[sizeof(*ehdr)];
    upx_uint64_t hi_offset(0);
    for (unsigned j = 0; j < u_phnum; ++j) {
        if (PT_LOAD64==phdr[j].p_type
        &&  hi_offset < phdr[j].p_offset)
            hi_offset = phdr[j].p_offset;
    }
    for (unsigned j = 0; j < u_phnum; ++j) {
        unsigned const size = find_LOAD_gap(phdr, j, u_phnum);
        if (size) {
            unsigned const where = get_te64(&phdr[j].p_offset) +
                                   get_te64(&phdr[j].p_filesz);
            if (fo)
                fo->seek(where, SEEK_SET);
            unpackExtent(size, fo, total_in, total_out,
                c_adler, u_adler, false, szb_info,
                (phdr[j].p_offset != hi_offset));
        }
    }

    // check for end-of-file
    fi->readx(&bhdr, szb_info);
    unsigned const sz_unc = ph.u_len = get_te32(&bhdr.sz_unc);

    if (sz_unc == 0) { // uncompressed size 0 -> EOF
        // note: magic is always stored le32
        unsigned const sz_cpr = get_le32(&bhdr.sz_cpr);
        if (sz_cpr != UPX_MAGIC_LE32)  // sz_cpr must be h->magic
            throwCompressedDataViolation();
    }
    else { // extra bytes after end?
        throwCompressedDataViolation();
    }

    if (is_shlib) {  // the non-first PT_LOAD
        int n_ptload = 0;
        unsigned load_off = 0;
        phdr = (Elf64_Phdr *)&u[sizeof(*ehdr)];
        for (unsigned j= 0; j < u_phnum; ++j, ++phdr) {
            if (PT_LOAD64==get_te32(&phdr->p_type) && 0!=n_ptload++) {
                load_off = get_te64(&phdr->p_offset);
                fi->seek(old_data_off, SEEK_SET);
                fi->readx(ibuf, old_data_len);
                total_in  += old_data_len;
                total_out += old_data_len;
                if (fo) {
                    fo->seek(get_te64(&phdr->p_offset), SEEK_SET);
                    fo->rewrite(ibuf, old_data_len);
                }
            }
        }
        // Restore DT_INIT.d_val
        phdr = (Elf64_Phdr *)&u[sizeof(*ehdr)];
        for (unsigned j= 0; j < u_phnum; ++j, ++phdr) {
            if (phdr->PT_DYNAMIC==get_te32(&phdr->p_type)) {
                unsigned const dyn_off = get_te64(&phdr->p_offset);
                unsigned const dyn_len = get_te64(&phdr->p_filesz);
                Elf64_Dyn *dyn = (Elf64_Dyn *)((unsigned char *)ibuf +
                    (dyn_off - load_off));
                for (unsigned j2= 0; j2 < dyn_len; ++dyn, j2 += sizeof(*dyn)) {
                    if (dyn->DT_INIT==get_te32(&dyn->d_tag)) {
                        if (fo) {
                            fo->seek(sizeof(upx_uint64_t) + j2 + dyn_off, SEEK_SET);
                            fo->rewrite(&old_dtinit, sizeof(old_dtinit));
                            fo->seek(0, SEEK_END);
                        }
                        break;
                    }
                }
            }
        }
    }

    // update header with totals
    ph.c_len = total_in;
    ph.u_len = total_out;

    // all bytes must be written
    if (total_out != orig_file_size)
        throwEOFException();

    // finally test the checksums
    if (ph.c_adler != c_adler || ph.u_adler != u_adler)
        throwChecksumError();
#undef MAX_ELF_HDR
}


/*************************************************************************
//
**************************************************************************/

PackLinuxElf32x86::PackLinuxElf32x86(InputFile *f) : super(f)
{
    e_machine = Elf32_Ehdr::EM_386;
    ei_class  = Elf32_Ehdr::ELFCLASS32;
    ei_data   = Elf32_Ehdr::ELFDATA2LSB;
    ei_osabi  = Elf32_Ehdr::ELFOSABI_LINUX;
}

PackLinuxElf32x86::~PackLinuxElf32x86()
{
}

Linker* PackLinuxElf32x86::newLinker() const
{
    return new ElfLinkerX86;
}

PackBSDElf32x86::PackBSDElf32x86(InputFile *f) : super(f)
{
    e_machine = Elf32_Ehdr::EM_386;
    ei_class  = Elf32_Ehdr::ELFCLASS32;
    ei_data   = Elf32_Ehdr::ELFDATA2LSB;
}

PackBSDElf32x86::~PackBSDElf32x86()
{
}

PackFreeBSDElf32x86::PackFreeBSDElf32x86(InputFile *f) : super(f)
{
    ei_osabi  = Elf32_Ehdr::ELFOSABI_FREEBSD;
}

PackFreeBSDElf32x86::~PackFreeBSDElf32x86()
{
}

PackNetBSDElf32x86::PackNetBSDElf32x86(InputFile *f) : super(f)
{
    ei_osabi  = Elf32_Ehdr::ELFOSABI_NETBSD;
    osabi_note = "NetBSD";
}

PackNetBSDElf32x86::~PackNetBSDElf32x86()
{
}

PackOpenBSDElf32x86::PackOpenBSDElf32x86(InputFile *f) : super(f)
{
    ei_osabi  = Elf32_Ehdr::ELFOSABI_OPENBSD;
    osabi_note = "OpenBSD";
}

PackOpenBSDElf32x86::~PackOpenBSDElf32x86()
{
}

int const *
PackLinuxElf32x86::getFilters() const
{
    static const int filters[] = {
        0x49, 0x46,
// FIXME 2002-11-11: We use stub/fold_elf86.asm, which calls the
// decompressor multiple times, and unfilter is independent of decompress.
// Currently only filters 0x49, 0x46, 0x80..0x87 can handle this;
// and 0x80..0x87 are regarded as "untested".
#if 0
        0x26, 0x24, 0x11, 0x14, 0x13, 0x16, 0x25, 0x15, 0x12,
#endif
#if 0
        0x83, 0x36, 0x26,
              0x86, 0x80,
        0x84, 0x87, 0x81,
        0x82, 0x85,
        0x24, 0x16, 0x13, 0x14, 0x11, 0x25, 0x15, 0x12,
#endif
    FT_END };
    return filters;
}

PackLinuxElf32armLe::PackLinuxElf32armLe(InputFile *f) : super(f)
{
    e_machine = Elf32_Ehdr::EM_ARM;
    ei_class  = Elf32_Ehdr::ELFCLASS32;
    ei_data   = Elf32_Ehdr::ELFDATA2LSB;
    ei_osabi  = Elf32_Ehdr::ELFOSABI_ARM;
}

PackLinuxElf32armLe::~PackLinuxElf32armLe()
{
}

PackLinuxElf32mipseb::PackLinuxElf32mipseb(InputFile *f) : super(f)
{
    e_machine = Elf32_Ehdr::EM_MIPS;
    ei_class  = Elf32_Ehdr::ELFCLASS32;
    ei_data   = Elf32_Ehdr::ELFDATA2MSB;
    ei_osabi  = Elf32_Ehdr::ELFOSABI_LINUX;
}

PackLinuxElf32mipseb::~PackLinuxElf32mipseb()
{
}

PackLinuxElf32mipsel::PackLinuxElf32mipsel(InputFile *f) : super(f)
{
    e_machine = Elf32_Ehdr::EM_MIPS;
    ei_class  = Elf32_Ehdr::ELFCLASS32;
    ei_data   = Elf32_Ehdr::ELFDATA2LSB;
    ei_osabi  = Elf32_Ehdr::ELFOSABI_LINUX;
}

PackLinuxElf32mipsel::~PackLinuxElf32mipsel()
{
}

Linker* PackLinuxElf32armLe::newLinker() const
{
    return new ElfLinkerArmLE();
}

Linker* PackLinuxElf32mipseb::newLinker() const
{
    return new ElfLinkerMipsBE();
}

Linker* PackLinuxElf32mipsel::newLinker() const
{
    return new ElfLinkerMipsLE();
}

PackLinuxElf32armBe::PackLinuxElf32armBe(InputFile *f) : super(f)
{
    e_machine = Elf32_Ehdr::EM_ARM;
    ei_class  = Elf32_Ehdr::ELFCLASS32;
    ei_data   = Elf32_Ehdr::ELFDATA2MSB;
    ei_osabi  = Elf32_Ehdr::ELFOSABI_ARM;
}

PackLinuxElf32armBe::~PackLinuxElf32armBe()
{
}

Linker* PackLinuxElf32armBe::newLinker() const
{
    return new ElfLinkerArmBE();
}

unsigned
PackLinuxElf32::elf_get_offset_from_address(unsigned addr) const
{
    Elf32_Phdr const *phdr = phdri;
    int j = e_phnum;
    for (; --j>=0; ++phdr) if (PT_LOAD32 == get_te32(&phdr->p_type)) {
        unsigned const t = addr - get_te32(&phdr->p_vaddr);
        if (t < get_te32(&phdr->p_filesz)) {
            return t + get_te32(&phdr->p_offset);
        }
    }
    return 0;
}

Elf32_Dyn const *
PackLinuxElf32::elf_has_dynamic(unsigned int key) const
{
    Elf32_Dyn const *dynp= dynseg;
    if (dynp)
    for (; Elf32_Dyn::DT_NULL!=dynp->d_tag; ++dynp) if (get_te32(&dynp->d_tag)==key) {
        return dynp;
    }
    return 0;
}

unsigned  // checked .p_offset; sz_dynseg set
PackLinuxElf32::check_pt_dynamic(Elf32_Phdr const *const phdr)
{
    unsigned t = get_te32(&phdr->p_offset), s = sizeof(Elf32_Dyn) + t;
    unsigned filesz = get_te32(&phdr->p_filesz), memsz = get_te32(&phdr->p_memsz);
    if (s < t || file_size < (off_t)s
    ||  (3 & t) || (7 & (filesz | memsz))  // .balign 4; 8==sizeof(Elf32_Dyn)
    ||  filesz < sizeof(Elf32_Dyn)
    ||  memsz  < sizeof(Elf32_Dyn)
    ||  filesz < memsz) {
        char msg[50]; snprintf(msg, sizeof(msg), "bad PT_DYNAMIC phdr[%u]",
            (unsigned)(phdr - phdri));
        throwCantPack(msg);
    }
    sz_dynseg = memsz;
    return t;
}

void const *
PackLinuxElf32::elf_find_dynamic(unsigned int key) const
{
    Elf32_Dyn const *dynp= dynseg;
    if (dynp)
    for (; (unsigned)((char const *)dynp - (char const *)dynseg) < sz_dynseg
            && Elf32_Dyn::DT_NULL!=dynp->d_tag; ++dynp) if (get_te32(&dynp->d_tag)==key) {
        unsigned const t= elf_get_offset_from_address(get_te32(&dynp->d_val));
        if (t) {
            return t + file_image;
        }
        break;
    }
    return 0;
}

upx_uint64_t
PackLinuxElf32::elf_unsigned_dynamic(unsigned int key) const
{
    Elf32_Dyn const *dynp= dynseg;
    if (dynp)
    for (; (unsigned)((char const *)dynp - (char const *)dynseg) < sz_dynseg
            && Elf32_Dyn::DT_NULL!=dynp->d_tag; ++dynp) if (get_te32(&dynp->d_tag)==key) {
        return get_te32(&dynp->d_val);
    }
    return 0;
}

upx_uint64_t
PackLinuxElf64::elf_get_offset_from_address(upx_uint64_t addr) const
{
    Elf64_Phdr const *phdr = phdri;
    int j = e_phnum;
    for (; --j>=0; ++phdr) if (PT_LOAD64 == get_te32(&phdr->p_type)) {
        upx_uint64_t const t = addr - get_te64(&phdr->p_vaddr);
        if (t < get_te64(&phdr->p_filesz)) {
            return t + get_te64(&phdr->p_offset);
        }
    }
    return 0;
}

Elf64_Dyn const *
PackLinuxElf64::elf_has_dynamic(unsigned int key) const
{
    Elf64_Dyn const *dynp= dynseg;
    if (dynp)
    for (; Elf64_Dyn::DT_NULL!=dynp->d_tag; ++dynp) if (get_te64(&dynp->d_tag)==key) {
        return dynp;
    }
    return 0;
}

upx_uint64_t  // checked .p_offset; sz_dynseg set
PackLinuxElf64::check_pt_dynamic(Elf64_Phdr const *const phdr)
{
    upx_uint64_t t = get_te64(&phdr->p_offset), s = sizeof(Elf64_Dyn) + t;
    upx_uint64_t filesz = get_te64(&phdr->p_filesz), memsz = get_te64(&phdr->p_memsz);
    if (s < t || (upx_uint64_t)file_size < s
    ||  (7 & t) || (0xf & (filesz | memsz))  // .balign 8; 16==sizeof(Elf64_Dyn)
    ||  filesz < sizeof(Elf64_Dyn)
    ||  memsz  < sizeof(Elf64_Dyn)
    ||  filesz < memsz) {
        char msg[50]; snprintf(msg, sizeof(msg), "bad PT_DYNAMIC phdr[%u]",
            (unsigned)(phdr - phdri));
        throwCantPack(msg);
    }
    sz_dynseg = memsz;
    return t;
}

void const *
PackLinuxElf64::elf_find_dynamic(unsigned int key) const
{
    Elf64_Dyn const *dynp= dynseg;
    if (dynp)
    for (; (unsigned)((char const *)dynp - (char const *)dynseg) < sz_dynseg
            && Elf64_Dyn::DT_NULL!=dynp->d_tag; ++dynp) if (get_te64(&dynp->d_tag)==key) {
        upx_uint64_t const t= elf_get_offset_from_address(get_te64(&dynp->d_val));
        if (t) {
            return &((unsigned char const *)file_image)[(size_t)t];
        }
        break;
    }
    return 0;
}

upx_uint64_t
PackLinuxElf64::elf_unsigned_dynamic(unsigned int key) const
{
    Elf64_Dyn const *dynp= dynseg;
    if (dynp)
    for (; (unsigned)((char const *)dynp - (char const *)dynseg) < sz_dynseg
            && Elf64_Dyn::DT_NULL!=dynp->d_tag; ++dynp) if (get_te64(&dynp->d_tag)==key) {
        return get_te64(&dynp->d_val);
    }
    return 0;
}

unsigned PackLinuxElf::gnu_hash(char const *q)
{
    unsigned char const *p = (unsigned char const *)q;
    unsigned h;

    for (h= 5381; 0!=*p; ++p) {
        h += *p + (h << 5);
    }
    return h;
}

unsigned PackLinuxElf::elf_hash(char const *p)
{
    unsigned h;
    for (h= 0; 0!=*p; ++p) {
        h = *p + (h<<4);
        {
            unsigned const t = 0xf0000000u & h;
            h &= ~t;
            h ^= t>>24;
        }
    }
    return h;
}

Elf32_Sym const *PackLinuxElf32::elf_lookup(char const *name) const
{
    if (hashtab && dynsym && dynstr) {
        unsigned const nbucket = get_te32(&hashtab[0]);
        unsigned const *const buckets = &hashtab[2];
        unsigned const *const chains = &buckets[nbucket];
        unsigned const m = elf_hash(name) % nbucket;
        unsigned si;
        for (si= get_te32(&buckets[m]); 0!=si; si= get_te32(&chains[si])) {
            char const *const p= get_te32(&dynsym[si].st_name) + dynstr;
            if (0==strcmp(name, p)) {
                return &dynsym[si];
            }
        }
    }
    if (gashtab && dynsym && dynstr) {
        unsigned const n_bucket = get_te32(&gashtab[0]);
        unsigned const symbias  = get_te32(&gashtab[1]);
        unsigned const n_bitmask = get_te32(&gashtab[2]);
        unsigned const gnu_shift = get_te32(&gashtab[3]);
        unsigned const *const bitmask = &gashtab[4];
        unsigned const *const buckets = &bitmask[n_bitmask];

        unsigned const h = gnu_hash(name);
        unsigned const hbit1 = 037& h;
        unsigned const hbit2 = 037& (h>>gnu_shift);
        unsigned const w = get_te32(&bitmask[(n_bitmask -1) & (h>>5)]);

        if (1& (w>>hbit1) & (w>>hbit2)) {
            unsigned bucket = get_te32(&buckets[h % n_bucket]);
            if (0!=bucket) {
                Elf32_Sym const *dsp = dynsym;
                unsigned const *const hasharr = &buckets[n_bucket];
                unsigned const *hp = &hasharr[bucket - symbias];

                dsp += bucket;
                do if (0==((h ^ get_te32(hp))>>1)) {
                    char const *const p = get_te32(&dsp->st_name) + dynstr;
                    if (0==strcmp(name, p)) {
                        return dsp;
                    }
                } while (++dsp, 0==(1u& get_te32(hp++)));
            }
        }
    }
    return 0;

}

Elf64_Sym const *PackLinuxElf64::elf_lookup(char const *name) const
{
    if (hashtab && dynsym && dynstr) {
        unsigned const nbucket = get_te32(&hashtab[0]);
        unsigned const *const buckets = &hashtab[2];
        unsigned const *const chains = &buckets[nbucket];
        unsigned const m = elf_hash(name) % nbucket;
        unsigned si;
        for (si= get_te32(&buckets[m]); 0!=si; si= get_te32(&chains[si])) {
            char const *const p= get_te64(&dynsym[si].st_name) + dynstr;
            if (0==strcmp(name, p)) {
                return &dynsym[si];
            }
        }
    }
    if (gashtab && dynsym && dynstr) {
        unsigned const n_bucket = get_te32(&gashtab[0]);
        unsigned const symbias  = get_te32(&gashtab[1]);
        unsigned const n_bitmask = get_te32(&gashtab[2]);
        unsigned const gnu_shift = get_te32(&gashtab[3]);
        upx_uint64_t const *const bitmask = (upx_uint64_t const *)(void const *)&gashtab[4];
        unsigned     const *const buckets = (unsigned const *)&bitmask[n_bitmask];

        unsigned const h = gnu_hash(name);
        unsigned const hbit1 = 077& h;
        unsigned const hbit2 = 077& (h>>gnu_shift);
        upx_uint64_t const w = get_te64(&bitmask[(n_bitmask -1) & (h>>6)]);

        if (1& (w>>hbit1) & (w>>hbit2)) {
            unsigned bucket = get_te32(&buckets[h % n_bucket]);
            if (0!=bucket) {
                Elf64_Sym const *dsp = dynsym;
                unsigned const *const hasharr = &buckets[n_bucket];
                unsigned const *hp = &hasharr[bucket - symbias];

                dsp += bucket;
                do if (0==((h ^ get_te32(hp))>>1)) {
                    char const *const p = get_te64(&dsp->st_name) + dynstr;
                    if (0==strcmp(name, p)) {
                        return dsp;
                    }
                } while (++dsp, 0==(1u& get_te32(hp++)));
            }
        }
    }
    return 0;

}

void PackLinuxElf32::unpack(OutputFile *fo)
{
    if (e_phoff != sizeof(Elf32_Ehdr)) {// Phdrs not contiguous with Ehdr
        throwCantUnpack("bad e_phoff");
    }
    unsigned const c_phnum = get_te16(&ehdri.e_phnum);
    unsigned old_data_off = 0;
    unsigned old_data_len = 0;
    unsigned old_dtinit = 0;

    unsigned szb_info = sizeof(b_info);
    {
        if (get_te32(&ehdri.e_entry) < 0x401180
        &&  Elf32_Ehdr::EM_386 ==get_te16(&ehdri.e_machine)
        &&  Elf32_Ehdr::ET_EXEC==get_te16(&ehdri.e_type)) {
            // Beware ET_DYN.e_entry==0x10f0 (or so) does NOT qualify here.
            /* old style, 8-byte b_info */
            szb_info = 2*sizeof(unsigned);
        }
    }

    fi->seek(overlay_offset - sizeof(l_info), SEEK_SET);
    fi->readx(&linfo, sizeof(linfo));
    lsize = get_te16(&linfo.l_lsize);
    p_info hbuf;  fi->readx(&hbuf, sizeof(hbuf));
    unsigned orig_file_size = get_te32(&hbuf.p_filesize);
    blocksize = get_te32(&hbuf.p_blocksize);
    if (file_size > (off_t)orig_file_size || blocksize > orig_file_size
        || !mem_size_valid(1, blocksize, OVERHEAD))
        throwCantUnpack("p_info corrupted");

#define MAX_ELF_HDR 512
    union {
        unsigned char buf[MAX_ELF_HDR];
        struct { Elf32_Ehdr ehdr; Elf32_Phdr phdr; } e;
    } u;
    COMPILE_TIME_ASSERT(sizeof(u) == MAX_ELF_HDR)
    Elf32_Ehdr *const ehdr = (Elf32_Ehdr *) u.buf;
    Elf32_Phdr const *phdr = 0;

    ibuf.alloc(blocksize + OVERHEAD);
    b_info bhdr; memset(&bhdr, 0, sizeof(bhdr));
    fi->readx(&bhdr, szb_info);
    ph.u_len = get_te32(&bhdr.sz_unc);
    ph.c_len = get_te32(&bhdr.sz_cpr);
    if (ph.c_len > (unsigned)file_size || ph.c_len == 0 || ph.u_len == 0
    ||  ph.u_len > sizeof(u))
        throwCantUnpack("b_info corrupted");
    ph.filter_cto = bhdr.b_cto8;

    // Peek at resulting Ehdr and Phdrs for use in controlling unpacking.
    // Uncompress an extra time, and don't verify or update checksums.
    if (ibuf.getSize() < ph.c_len  ||  sizeof(u) < ph.u_len)
        throwCompressedDataViolation();
    fi->readx(ibuf, ph.c_len);
    decompress(ibuf, (upx_byte *)ehdr, false);
    if (ehdr->e_type   !=ehdri.e_type
    ||  ehdr->e_machine!=ehdri.e_machine
    ||  ehdr->e_version!=ehdri.e_version
    ||  ehdr->e_flags  !=ehdri.e_flags
    ||  ehdr->e_ehsize !=ehdri.e_ehsize
        // check EI_MAG[0-3], EI_CLASS, EI_DATA, EI_VERSION
    ||  memcmp(ehdr->e_ident, ehdri.e_ident, Elf32_Ehdr::EI_OSABI))
        throwCantUnpack("ElfXX_Ehdr corrupted");
    fi->seek(- (off_t) (szb_info + ph.c_len), SEEK_CUR);

    unsigned const u_phnum = get_te16(&ehdr->e_phnum);
    unsigned total_in = 0;
    unsigned total_out = 0;
    unsigned c_adler = upx_adler32(NULL, 0);
    unsigned u_adler = upx_adler32(NULL, 0);
    if ((MAX_ELF_HDR - sizeof(Elf32_Ehdr))/sizeof(Elf32_Phdr) < u_phnum) {
        throwCantUnpack("bad compressed e_phnum");
    }

    // Packed ET_EXE has no PT_DYNAMIC.
    // Packed ET_DYN has original PT_DYNAMIC for info needed by rtld.
    bool const is_shlib = !!elf_find_ptype(Elf32_Phdr::PT_DYNAMIC, phdri, c_phnum);
    if (is_shlib) {
        // Unpack and output the Ehdr and Phdrs for real.
        // This depends on position within input file fi.
        unpackExtent(ph.u_len, fo, total_in, total_out,
            c_adler, u_adler, false, szb_info);

        // The first PT_LOAD.  Part is not compressed (for benefit of rtld.)
        // Read enough to position the input for next unpackExtent.
        fi->seek(0, SEEK_SET);
        fi->readx(ibuf, overlay_offset + sizeof(hbuf) + szb_info + ph.c_len);
        overlay_offset -= sizeof(linfo);
        if (fo) {
            fo->write(ibuf + ph.u_len, overlay_offset - ph.u_len);
        }
        // Search the Phdrs of compressed
        int n_ptload = 0;
        phdr = (Elf32_Phdr *) (void *) (1+ (Elf32_Ehdr *)(unsigned char *)ibuf);
        for (unsigned j=0; j < u_phnum; ++phdr, ++j) {
            if (PT_LOAD32==get_te32(&phdr->p_type) && 0!=n_ptload++) {
                old_data_off = get_te32(&phdr->p_offset);
                old_data_len = get_te32(&phdr->p_filesz);
                break;
            }
        }

        total_in  = overlay_offset;
        total_out = overlay_offset;
        ph.u_len = 0;

        // Decompress and unfilter the tail of first PT_LOAD.
        phdr = (Elf32_Phdr *) (void *) (1+ ehdr);
        for (unsigned j=0; j < u_phnum; ++phdr, ++j) {
            if (PT_LOAD32==get_te32(&phdr->p_type)) {
                ph.u_len = get_te32(&phdr->p_filesz) - overlay_offset;
                break;
            }
        }
        unpackExtent(ph.u_len, fo, total_in, total_out,
            c_adler, u_adler, false, szb_info);
    }
    else {  // main executable
        // Decompress each PT_LOAD.
        bool first_PF_X = true;
        phdr = (Elf32_Phdr *) (void *) (1+ ehdr);  // uncompressed
        for (unsigned j=0; j < u_phnum; ++phdr, ++j) {
            if (PT_LOAD32==get_te32(&phdr->p_type)) {
                unsigned const filesz = get_te32(&phdr->p_filesz);
                unsigned const offset = get_te32(&phdr->p_offset);
                if (fo)
                    fo->seek(offset, SEEK_SET);
                if (Elf32_Phdr::PF_X & get_te32(&phdr->p_flags)) {
                    unpackExtent(filesz, fo, total_in, total_out,
                        c_adler, u_adler, first_PF_X, szb_info);
                    first_PF_X = false;
                }
                else {
                    unpackExtent(filesz, fo, total_in, total_out,
                        c_adler, u_adler, false, szb_info);
                }
            }
        }
    }
    phdr = phdri;
    load_va = 0;
    for (unsigned j=0; j < c_phnum; ++j) {
        if (PT_LOAD32==get_te32(&phdr->p_type)) {
            load_va = get_te32(&phdr->p_vaddr);
            break;
        }
    }
    if (is_shlib
    ||  ((unsigned)(get_te32(&ehdri.e_entry) - load_va) + up4(lsize) +
                ph.getPackHeaderSize() + sizeof(overlay_offset))
            < up4(file_size)) {
        // Loader is not at end; skip past it.
        funpad4(fi);  // MATCH01
        unsigned d_info[4]; fi->readx(d_info, sizeof(d_info));
        if (0==old_dtinit) {
            old_dtinit = d_info[2 + (0==d_info[0])];
        }
        fi->seek(lsize - sizeof(d_info), SEEK_CUR);
    }

    // The gaps between PT_LOAD and after last PT_LOAD
    phdr = (Elf32_Phdr *) (u.buf + sizeof(*ehdr));
    unsigned hi_offset(0);
    for (unsigned j = 0; j < u_phnum; ++j) {
        if (PT_LOAD32==phdr[j].p_type
        &&  hi_offset < phdr[j].p_offset)
            hi_offset = phdr[j].p_offset;
    }
    for (unsigned j = 0; j < u_phnum; ++j) {
        unsigned const size = find_LOAD_gap(phdr, j, u_phnum);
        if (size) {
            unsigned const where = get_te32(&phdr[j].p_offset) +
                                   get_te32(&phdr[j].p_filesz);
            if (fo)
                fo->seek(where, SEEK_SET);
            unpackExtent(size, fo, total_in, total_out,
                c_adler, u_adler, false, szb_info,
                (phdr[j].p_offset != hi_offset));
        }
    }

    // check for end-of-file
    fi->readx(&bhdr, szb_info);
    unsigned const sz_unc = ph.u_len = get_te32(&bhdr.sz_unc);

    if (sz_unc == 0) { // uncompressed size 0 -> EOF
        // note: magic is always stored le32
        unsigned const sz_cpr = get_le32(&bhdr.sz_cpr);
        if (sz_cpr != UPX_MAGIC_LE32)  // sz_cpr must be h->magic
            throwCompressedDataViolation();
    }
    else { // extra bytes after end?
        throwCompressedDataViolation();
    }

    if (is_shlib) {  // the non-first PT_LOAD
        int n_ptload = 0;
        unsigned load_off = 0;
        phdr = (Elf32_Phdr *) (u.buf + sizeof(*ehdr));
        for (unsigned j= 0; j < u_phnum; ++j, ++phdr) {
            if (PT_LOAD32==get_te32(&phdr->p_type) && 0!=n_ptload++) {
                load_off = get_te32(&phdr->p_offset);
                fi->seek(old_data_off, SEEK_SET);
                fi->readx(ibuf, old_data_len);
                total_in  += old_data_len;
                total_out += old_data_len;
                if (fo) {
                    fo->seek(get_te32(&phdr->p_offset), SEEK_SET);
                    fo->rewrite(ibuf, old_data_len);
                }
            }
        }
        // Restore DT_INIT.d_val
        phdr = (Elf32_Phdr *) (u.buf + sizeof(*ehdr));
        for (unsigned j= 0; j < u_phnum; ++j, ++phdr) {
            if (phdr->PT_DYNAMIC==get_te32(&phdr->p_type)) {
                unsigned const dyn_off = get_te32(&phdr->p_offset);
                unsigned const dyn_len = get_te32(&phdr->p_filesz);
                Elf32_Dyn *dyn = (Elf32_Dyn *)((unsigned char *)ibuf +
                    (dyn_off - load_off));
                for (unsigned j2= 0; j2 < dyn_len; ++dyn, j2 += sizeof(*dyn)) {
                    if (dyn->DT_INIT==get_te32(&dyn->d_tag)) {
                        if (fo) {
                            fo->seek(sizeof(unsigned) + j2 + dyn_off, SEEK_SET);
                            fo->rewrite(&old_dtinit, sizeof(old_dtinit));
                            fo->seek(0, SEEK_END);
                        }
                        break;
                    }
                }
            }
        }
    }

    // update header with totals
    ph.c_len = total_in;
    ph.u_len = total_out;

    // all bytes must be written
    if (total_out != orig_file_size)
        throwEOFException();

    // finally test the checksums
    if (ph.c_adler != c_adler || ph.u_adler != u_adler)
        throwChecksumError();
#undef MAX_ELF_HDR
}

void PackLinuxElf::unpack(OutputFile * /*fo*/)
{
    throwCantUnpack("internal error");
}

/* vim:set ts=4 sw=4 et: */<|MERGE_RESOLUTION|>--- conflicted
+++ resolved
@@ -3296,17 +3296,10 @@
     uip->ui_total_passes -= !!is_shlib;  // not .data of shlib
 
     // compress extents
-<<<<<<< HEAD
-    unsigned hdr_u_len = xct_off;
-
-    unsigned total_in = 0;
-    unsigned total_out = sz_elf_hdrs;
-=======
     unsigned hdr_u_len = (is_shlib ? xct_off : (sizeof(Elf64_Ehdr) + sz_phdrs));
 
     unsigned total_in =  (is_shlib ?           0 : xct_off);
     unsigned total_out = (is_shlib ? sz_elf_hdrs : xct_off);
->>>>>>> e1d20fd0
 
     uip->ui_pass = 0;
     ft.addvalue = 0;
@@ -3320,11 +3313,7 @@
         x.offset = get_te64(&phdri[k].p_offset);
         x.size   = get_te64(&phdri[k].p_filesz);
         if (0 == nx) { // 1st PT_LOAD64 must cover Ehdr at 0==p_offset
-<<<<<<< HEAD
-            unsigned const delta = xct_off;
-=======
             unsigned const delta = hdr_u_len;
->>>>>>> e1d20fd0
             if (ft.id < 0x40) {
                 // FIXME: ??     ft.addvalue += asl_delta;
             }
