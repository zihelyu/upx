/* p_lx_elf.cpp --

   This file is part of the UPX executable compressor.

   Copyright (C) 1996-2009 Markus Franz Xaver Johannes Oberhumer
   Copyright (C) 1996-2009 Laszlo Molnar
   Copyright (C) 2000-2009 John F. Reiser
   All Rights Reserved.

   UPX and the UCL library are free software; you can redistribute them
   and/or modify them under the terms of the GNU General Public License as
   published by the Free Software Foundation; either version 2 of
   the License, or (at your option) any later version.

   This program is distributed in the hope that it will be useful,
   but WITHOUT ANY WARRANTY; without even the implied warranty of
   MERCHANTABILITY or FITNESS FOR A PARTICULAR PURPOSE.  See the
   GNU General Public License for more details.

   You should have received a copy of the GNU General Public License
   along with this program; see the file COPYING.
   If not, write to the Free Software Foundation, Inc.,
   59 Temple Place - Suite 330, Boston, MA 02111-1307, USA.

   Markus F.X.J. Oberhumer              Laszlo Molnar
   <markus@oberhumer.com>               <ml1050@users.sourceforge.net>

   John F. Reiser
   <jreiser@users.sourceforge.net>
 */


#include "conf.h"

#include "file.h"
#include "filter.h"
#include "linker.h"
#include "packer.h"
#include "p_elf.h"
#include "p_unix.h"
#include "p_lx_exc.h"
#include "p_lx_elf.h"
#include "ui.h"

#define PT_LOAD32   Elf32_Phdr::PT_LOAD
#define PT_LOAD64   Elf64_Phdr::PT_LOAD

static unsigned const EF_ARM_HASENTRY = 0x02;
static unsigned const EF_ARM_EABI_VER4 = 0x04000000;

int
PackLinuxElf32::checkEhdr(Elf32_Ehdr const *ehdr) const
{
    const unsigned char * const buf = ehdr->e_ident;

    if (0!=memcmp(buf, "\x7f\x45\x4c\x46", 4)  // "\177ELF"
    ||  buf[Elf32_Ehdr::EI_CLASS]!=ei_class
    ||  buf[Elf32_Ehdr::EI_DATA] !=ei_data
    ) {
        return -1;
    }
    if (!memcmp(buf+8, "FreeBSD", 7))                   // branded
        return 1;

    int const type = get_te16(&ehdr->e_type);
    if (type != Elf32_Ehdr::ET_EXEC && type != Elf32_Ehdr::ET_DYN)
        return 2;
    if (get_te16(&ehdr->e_machine) != e_machine)
        return 3;
    if (get_te32(&ehdr->e_version) != Elf32_Ehdr::EV_CURRENT)
        return 4;
    if (e_phnum < 1)
        return 5;
    if (get_te16(&ehdr->e_phentsize) != sizeof(Elf32_Phdr))
        return 6;

    // check for Linux kernels
    unsigned const entry = get_te32(&ehdr->e_entry);
    if (entry == 0xC0100000)    // uncompressed vmlinux
        return 1000;
    if (entry == 0x00001000)    // compressed vmlinux
        return 1001;
    if (entry == 0x00100000)    // compressed bvmlinux
        return 1002;

    // FIXME: add more checks for kernels

    // FIXME: add special checks for other ELF i386 formats, like
    //        NetBSD, OpenBSD, Solaris, ....

    // success
    return 0;
}

int
PackLinuxElf64::checkEhdr(Elf64_Ehdr const *ehdr) const
{
    const unsigned char * const buf = ehdr->e_ident;
    unsigned osabi0 = buf[Elf32_Ehdr::EI_OSABI];
    if (0==osabi0) {
        osabi0 = opt->o_unix.osabi0;
    }

    if (0!=memcmp(buf, "\x7f\x45\x4c\x46", 4)  // "\177ELF"
    ||  buf[Elf64_Ehdr::EI_CLASS]!=ei_class
    ||  buf[Elf64_Ehdr::EI_DATA] !=ei_data
    ||                     osabi0!=ei_osabi
    ) {
        return -1;
    }
    if (!memcmp(buf+8, "FreeBSD", 7))                   // branded
        return 1;

    int const type = get_te16(&ehdr->e_type);
    if (type != Elf64_Ehdr::ET_EXEC && type != Elf64_Ehdr::ET_DYN)
        return 2;
    if (get_te16(&ehdr->e_machine) != e_machine)
        return 3;
    if (get_te32(&ehdr->e_version) != Elf64_Ehdr::EV_CURRENT)
        return 4;
    if (e_phnum < 1)
        return 5;
    if (get_te16(&ehdr->e_phentsize) != sizeof(Elf64_Phdr))
        return 6;

    // check for Linux kernels
    acc_uint64l_t const entry = get_te64(&ehdr->e_entry);
    if (entry == 0xC0100000)    // uncompressed vmlinux
        return 1000;
    if (entry == 0x00001000)    // compressed vmlinux
        return 1001;
    if (entry == 0x00100000)    // compressed bvmlinux
        return 1002;

    // FIXME: add more checks for kernels

    // FIXME: add special checks for other ELF i386 formats, like
    //        NetBSD, OpenBSD, Solaris, ....

    // success
    return 0;
}

PackLinuxElf::PackLinuxElf(InputFile *f)
    : super(f), e_phnum(0), file_image(NULL), dynstr(NULL),
    sz_phdrs(0), sz_elf_hdrs(0), sz_pack2(0),
    lg2_page(12), page_size(1u<<lg2_page), xct_off(0), xct_va(0),
    e_machine(0), ei_class(0), ei_data(0), ei_osabi(0), osabi_note(NULL)
{
}

PackLinuxElf::~PackLinuxElf()
{
    delete[] file_image;
}

void PackLinuxElf::pack3(OutputFile *fo, Filter &ft)
{
    unsigned disp;
    unsigned const zero = 0;
    unsigned len = fo->getBytesWritten();
    fo->write(&zero, 3& -len);  // ALIGN_UP 0 mod 4
    len += (3& -len); // 0 mod 4
    unsigned const t = 4 ^ (4 & len) ^ ((!!xct_off)<<2);  // 0 or 4
    fo->write(&zero, t);
    len += t;
    if (xct_off) {
        set_te32(&disp, xct_va - xct_off + len);  // to detect dynamic reloc
        fo->write(&disp, sizeof(disp));
        len += sizeof(disp);

        set_te32(&disp, elf_unsigned_dynamic(Elf32_Dyn::DT_INIT));
        fo->write(&disp, sizeof(disp));
        len += sizeof(disp);

        set_te32(&disp, hatch_va);
        fo->write(&disp, sizeof(disp));
        len += sizeof(disp);

        set_te32(&disp, xct_va);
        fo->write(&disp, sizeof(disp));
        len += sizeof(disp);
    }
    else {
        set_te32(&disp, len - xct_off);  // distance back to beginning
        fo->write(&disp, sizeof(disp));
        len += sizeof(disp);
    }
    sz_pack2 = len;  // 0 mod 8

    super::pack3(fo, ft);  // append the decompressor
}

void PackLinuxElf32::pack3(OutputFile *fo, Filter &ft)
{
    super::pack3(fo, ft);
    set_te32(&elfout.phdr[0].p_filesz, sz_pack2);
    if (0!=xct_off) {  // shared library
        Elf32_Phdr *phdr = phdri;
        unsigned off = sz_pack2;
        unsigned off_init = 0;  // where in file
        unsigned va_init = sz_pack2;   // virtual address
        unsigned rel = 0;
        unsigned old_dtinit = 0;
        for (int j = e_phnum; --j>=0; ++phdr) {
            unsigned const len  = get_te32(&phdr->p_filesz);
            unsigned const ioff = get_te32(&phdr->p_offset);
            unsigned const type = get_te32(&phdr->p_type);
            if (phdr->PT_INTERP==type) {  // FIXME
                // Rotate to highest position, so it can be lopped
                // by decrementing e_phnum.  FIXME: must relocate .p_offset,
                // and ::pack4 must rewrite it to the output, too.
                memcpy((unsigned char *)ibuf, phdr, sizeof(*phdr));
                memcpy(phdr, 1+phdr, j * sizeof(*phdr));
                memcpy(&phdr[j], (unsigned char *)ibuf, sizeof(*phdr));
                --phdr;
                set_te16(&ehdri.e_phnum, --e_phnum);
                continue;
            }
            if (phdr->PT_LOAD32==type) {
                if (xct_off < ioff) {  // Slide up non-first PT_LOAD.
                    fi->seek(ioff, SEEK_SET);
                    fi->readx(ibuf, len);
                    off += ~page_mask & (ioff - off);
                    fo->seek(off, SEEK_SET);
                    fo->write(ibuf, len);
                    rel = off - ioff;
                    set_te32(&phdr->p_offset, rel + ioff);
                }
                else {  // Change length of first PT_LOAD.
                    va_init += get_te32(&phdr->p_vaddr);
                    set_te32(&phdr->p_filesz, sz_pack2);
                    set_te32(&phdr->p_memsz, sz_pack2);  // FIXME
                }
                continue;  // all done with this PT_LOAD
            }
            // Compute new offset of &DT_INIT.d_val.
            if (phdr->PT_DYNAMIC==type) {
                off_init = rel + ioff;
                fi->seek(ioff, SEEK_SET);
                fi->read(ibuf, len);
                Elf32_Dyn *dyn = (Elf32_Dyn *)(void *)ibuf;
                for (int j2 = len; j2 > 0; ++dyn, j2 -= sizeof(*dyn)) {
                    if (dyn->DT_INIT==get_te32(&dyn->d_tag)) {
                        old_dtinit = dyn->d_val;
                        unsigned const t = (unsigned char *)&dyn->d_val -
                                           (unsigned char *)ibuf;
                        off_init += t;
                        break;
                    }
                }
                // fall through to relocate .p_offset
            }
            if (xct_off < ioff)
                set_te32(&phdr->p_offset, rel + ioff);
        }
        if (off_init) {  // change DT_INIT.d_val
            fo->seek(off_init, SEEK_SET);
            unsigned word; set_te32(&word, va_init);
            fo->rewrite(&word, sizeof(word));
            fo->seek(0, SEEK_END);
        }
        ehdri.e_shnum = 0;
        ehdri.e_shoff = old_dtinit;  // easy to find for unpacking
        //ehdri.e_shentsize = 0;
        //ehdri.e_shstrndx = 0;
    }
}

void PackLinuxElf64::pack3(OutputFile *fo, Filter &ft)
{
    super::pack3(fo, ft);
    set_te64(&elfout.phdr[0].p_filesz, sz_pack2);
}

void
PackLinuxElf::addStubEntrySections(Filter const *)
{
    addLoader("ELFMAINX", NULL);
   //addLoader(getDecompressorSections(), NULL);
    addLoader(
        ( M_IS_NRV2E(ph.method) ? "NRV_HEAD,NRV2E,NRV_TAIL"
        : M_IS_NRV2D(ph.method) ? "NRV_HEAD,NRV2D,NRV_TAIL"
        : M_IS_NRV2B(ph.method) ? "NRV_HEAD,NRV2B,NRV_TAIL"
        : M_IS_LZMA(ph.method)  ? "LZMA_ELF00,+80C,LZMA_DEC20,LZMA_DEC30"
        : NULL), NULL);
    if (hasLoaderSection("CFLUSH"))
        addLoader("CFLUSH");
    addLoader("ELFMAINY,IDENTSTR,+40,ELFMAINZ,FOLDEXEC", NULL);
}


void PackLinuxElf::defineSymbols(Filter const *)
{
    // empty
}

PackLinuxElf32::PackLinuxElf32(InputFile *f)
    : super(f), phdri(NULL), shdri(NULL), page_mask(~0u<<lg2_page),
    dynseg(NULL), hashtab(NULL), dynsym(NULL),
    shstrtab(NULL), n_elf_shnum(0),
    sec_strndx(NULL), sec_dynsym(NULL), sec_dynstr(NULL)
{
    f->seek(0, SEEK_SET);
    f->readx(&ehdri, sizeof(ehdri));
}

PackLinuxElf32::~PackLinuxElf32()
{
    delete[] phdri;
}

PackLinuxElf64::PackLinuxElf64(InputFile *f)
    : super(f), phdri(NULL), page_mask(~0ull<<lg2_page),
    dynseg(0)
{
    f->seek(0, SEEK_SET);
    f->readx(&ehdri, sizeof(ehdri));
}

PackLinuxElf64::~PackLinuxElf64()
{
    delete[] phdri;
}

Linker* PackLinuxElf64amd::newLinker() const
{
    return new ElfLinkerAMD64;
}

int const *
PackLinuxElf::getCompressionMethods(int method, int level) const
{
    // No real dependency on LE32.
    return Packer::getDefaultCompressionMethods_le32(method, level);
}

int const *
PackLinuxElf32armLe::getCompressionMethods(int method, int level) const
{
    return Packer::getDefaultCompressionMethods_8(method, level);
}

int const *
PackLinuxElf32armBe::getCompressionMethods(int method, int level) const
{
    return Packer::getDefaultCompressionMethods_8(method, level);
}

int const *
PackLinuxElf32ppc::getFilters() const
{
    static const int filters[] = {
        0xd0,
    FT_END };
    return filters;
}

int const *
PackLinuxElf64amd::getFilters() const
{
    static const int filters[] = {
        0x49,
    FT_END };
    return filters;
}

void PackLinuxElf32::patchLoader()
{
}

void PackLinuxElf64::patchLoader()
{
}

void PackLinuxElf32::ARM_updateLoader(OutputFile *fo)
{
    set_te32(&elfout.ehdr.e_entry, fo->getBytesWritten() +
        linker->getSymbolOffset("_start") +
        get_te32(&elfout.phdr[0].p_vaddr));
}

void PackLinuxElf32armLe::updateLoader(OutputFile *fo)
{
    ARM_updateLoader(fo);
}

void PackLinuxElf32armBe::updateLoader(OutputFile *fo)
{
    ARM_updateLoader(fo);
}

void PackLinuxElf32mipsel::updateLoader(OutputFile *fo)
{
    ARM_updateLoader(fo);  // not ARM specific; (no 32-bit immediates)
}

void PackLinuxElf32mipseb::updateLoader(OutputFile *fo)
{
    ARM_updateLoader(fo);  // not ARM specific; (no 32-bit immediates)
}

void PackLinuxElf32::updateLoader(OutputFile *fo)
{
    set_te32(&elfout.ehdr.e_entry, fo->getBytesWritten() +
        get_te32(&elfout.phdr[0].p_vaddr));
}

void PackLinuxElf64::updateLoader(OutputFile *fo)
{
    set_te64(&elfout.ehdr.e_entry, fo->getBytesWritten() +
        get_te64(&elfout.phdr[0].p_vaddr));
}

PackLinuxElf32ppc::PackLinuxElf32ppc(InputFile *f)
    : super(f)
{
    e_machine = Elf32_Ehdr::EM_PPC;
    ei_class  = Elf32_Ehdr::ELFCLASS32;
    ei_data   = Elf32_Ehdr::ELFDATA2MSB;
    ei_osabi  = Elf32_Ehdr::ELFOSABI_LINUX;
}

PackLinuxElf32ppc::~PackLinuxElf32ppc()
{
}

Linker* PackLinuxElf32ppc::newLinker() const
{
    return new ElfLinkerPpc32;
}

PackLinuxElf64amd::PackLinuxElf64amd(InputFile *f)
    : super(f)
{
    e_machine = Elf64_Ehdr::EM_X86_64;
    ei_class = Elf64_Ehdr::ELFCLASS64;
    ei_data = Elf64_Ehdr::ELFDATA2LSB;
    ei_osabi  = Elf32_Ehdr::ELFOSABI_LINUX;
}

PackLinuxElf64amd::~PackLinuxElf64amd()
{
}

static unsigned
umax(unsigned a, unsigned b)
{
    if (a <= b) {
        return b;
    }
    return a;
}

void PackLinuxElf32x86::addStubEntrySections(Filter const *ft)
{
    int const n_mru = ft->n_mru;  // FIXME: belongs to filter? packerf?

// Rely on "+80CXXXX" [etc] in getDecompressorSections() packer_c.cpp */
//    // Here is a quick summary of the format of the output file:
//    linker->setLoaderAlignOffset(
//            // Elf32_Edhr
//        sizeof(elfout.ehdr) +
//            // Elf32_Phdr: 1 for exec86, 2 for sh86, 3 for elf86
//        (get_te16(&elfout.ehdr.e_phentsize) * get_te16(&elfout.ehdr.e_phnum)) +
//            // checksum UPX! lsize version format
//        sizeof(l_info) +
//            // PT_DYNAMIC with DT_NEEDED "forwarded" from original file
//        ((get_te16(&elfout.ehdr.e_phnum)==3)
//            ? (unsigned) get_te32(&elfout.phdr[2].p_memsz)
//            : 0) +
//            // p_progid, p_filesize, p_blocksize
//        sizeof(p_info) +
//            // compressed data
//        b_len + ph.c_len );

            // entry to stub
    addLoader("LEXEC000", NULL);

    if (ft->id) {
        { // decompr, unfilter are separate
            addLoader("LXUNF000", NULL);
            addLoader("LXUNF002", NULL);
                if (0x80==(ft->id & 0xF0)) {
                    if (256==n_mru) {
                        addLoader("MRUBYTE0", NULL);
                    }
                    else if (n_mru) {
                        addLoader("LXMRU005", NULL);
                    }
                    if (n_mru) {
                        addLoader("LXMRU006", NULL);
                    }
                    else {
                        addLoader("LXMRU007", NULL);
                    }
            }
            else if (0x40==(ft->id & 0xF0)) {
                addLoader("LXUNF008", NULL);
            }
            addLoader("LXUNF010", NULL);
        }
        if (n_mru) {
            addLoader("LEXEC009", NULL);
        }
    }
    addLoader("LEXEC010", NULL);
    addLoader(getDecompressorSections(), NULL);
    addLoader("LEXEC015", NULL);
    if (ft->id) {
        {  // decompr, unfilter are separate
            if (0x80!=(ft->id & 0xF0)) {
                addLoader("LXUNF042", NULL);
            }
        }
        addFilter32(ft->id);
        { // decompr, unfilter are separate
            if (0x80==(ft->id & 0xF0)) {
                if (0==n_mru) {
                    addLoader("LXMRU058", NULL);
                }
            }
            addLoader("LXUNF035", NULL);
        }
    }
    else {
        addLoader("LEXEC017", NULL);
    }

    addLoader("IDENTSTR", NULL);
    addLoader("LEXEC020", NULL);
    addLoader("FOLDEXEC", NULL);
}

void PackLinuxElf32x86::defineSymbols(Filter const *const ft)
{
    if (0x80==(ft->id & 0xF0)) {
        int const mru = ft->n_mru ? 1+ ft->n_mru : 0;
        if (mru && mru!=256) {
            unsigned const is_pwr2 = (0==((mru -1) & mru));
            linker->defineSymbol("NMRU", mru - is_pwr2);
        }
    }
}

void
PackLinuxElf32::buildLinuxLoader(
    upx_byte const *const proto,
    unsigned        const szproto,
    upx_byte const *const fold,
    unsigned        const szfold,
    Filter const *ft
)
{
    initLoader(proto, szproto);

    struct b_info h; memset(&h, 0, sizeof(h));
    unsigned fold_hdrlen = 0;
  if (0 < szfold) {
    cprElfHdr1 const *const hf = (cprElfHdr1 const *)fold;
    fold_hdrlen = umax(0x80, sizeof(hf->ehdr) +
        get_te16(&hf->ehdr.e_phentsize) * get_te16(&hf->ehdr.e_phnum) +
            sizeof(l_info) );
    h.sz_unc = ((szfold < fold_hdrlen) ? 0 : (szfold - fold_hdrlen));
    h.b_method = (unsigned char) ph.method;  // FIXME: endian trouble
    h.b_ftid = (unsigned char) ph.filter;
    h.b_cto8 = (unsigned char) ph.filter_cto;
  }
    unsigned char const *const uncLoader = fold_hdrlen + fold;

    h.sz_cpr = MemBuffer::getSizeForCompression(h.sz_unc + (0==h.sz_unc));
    unsigned char *const cprLoader = new unsigned char[sizeof(h) + h.sz_cpr];
  if (0 < szfold) {
    int r = upx_compress(uncLoader, h.sz_unc, sizeof(h) + cprLoader, &h.sz_cpr,
        NULL, ph.method, 10, NULL, NULL );
    if (r != UPX_E_OK || h.sz_cpr >= h.sz_unc)
        throwInternalError("loader compression failed");
#if 0  //{  debugging only
    if (M_IS_LZMA(ph.method)) {
        ucl_uint tmp_len = h.sz_unc;  // LZMA uses this as EOF
        unsigned char *tmp = new unsigned char[tmp_len];
        memset(tmp, 0, tmp_len);
        r = upx_decompress(sizeof(h) + cprLoader, h.sz_cpr, tmp, &tmp_len, h.b_method, NULL);
        if (r == UPX_E_OUT_OF_MEMORY)
            throwOutOfMemoryException();
        printf("\n%d %d: %d %d %d\n", h.b_method, r, h.sz_cpr, h.sz_unc, tmp_len);
        for (unsigned j=0; j < h.sz_unc; ++j) if (tmp[j]!=uncLoader[j]) {
            printf("%d: %x %x\n", j, tmp[j], uncLoader[j]);
        }
        delete[] tmp;
    }
#endif  //}
  }
    unsigned const sz_cpr = h.sz_cpr;
    set_te32(&h.sz_cpr, h.sz_cpr);
    set_te32(&h.sz_unc, h.sz_unc);
    memcpy(cprLoader, &h, sizeof(h));

    // This adds the definition to the "library", to be used later.
    linker->addSection("FOLDEXEC", cprLoader, sizeof(h) + sz_cpr, 0);
    delete [] cprLoader;

    addStubEntrySections(ft);

    defineSymbols(ft);
    relocateLoader();
}

void
PackLinuxElf64::buildLinuxLoader(
    upx_byte const *const proto,
    unsigned        const szproto,
    upx_byte const *const fold,
    unsigned        const szfold,
    Filter const *ft
)
{
    initLoader(proto, szproto);

    struct b_info h; memset(&h, 0, sizeof(h));
    unsigned fold_hdrlen = 0;
  if (0 < szfold) {
    cprElfHdr1 const *const hf = (cprElfHdr1 const *)fold;
    fold_hdrlen = umax(0x80, sizeof(hf->ehdr) +
        get_te16(&hf->ehdr.e_phentsize) * get_te16(&hf->ehdr.e_phnum) +
            sizeof(l_info) );
    h.sz_unc = ((szfold < fold_hdrlen) ? 0 : (szfold - fold_hdrlen));
    h.b_method = (unsigned char) ph.method;  // FIXME: endian trouble
    h.b_ftid = (unsigned char) ph.filter;
    h.b_cto8 = (unsigned char) ph.filter_cto;
  }
    unsigned char const *const uncLoader = fold_hdrlen + fold;

    h.sz_cpr = MemBuffer::getSizeForCompression(h.sz_unc);
    unsigned char *const cprLoader = new unsigned char[sizeof(h) + h.sz_cpr];
  if (0 < szfold) {
    int r = upx_compress(uncLoader, h.sz_unc, sizeof(h) + cprLoader, &h.sz_cpr,
        NULL, ph.method, 10, NULL, NULL );
    if (r != UPX_E_OK || h.sz_cpr >= h.sz_unc)
        throwInternalError("loader compression failed");
  }
    unsigned const sz_cpr = h.sz_cpr;
    set_te32(&h.sz_cpr, h.sz_cpr);
    set_te32(&h.sz_unc, h.sz_unc);
    memcpy(cprLoader, &h, sizeof(h));

    // This adds the definition to the "library", to be used later.
    linker->addSection("FOLDEXEC", cprLoader, sizeof(h) + sz_cpr, 0);
    delete [] cprLoader;

    addStubEntrySections(ft);

    defineSymbols(ft);
    relocateLoader();
}

void
PackLinuxElf64amd::defineSymbols(Filter const *)
{
    unsigned const hlen = sz_elf_hdrs + sizeof(l_info) + sizeof(p_info);

    // We want to know if compressed data, plus stub, plus a couple pages,
    // will fit below the uncompressed program in memory.  But we don't
    // know the final total compressed size yet, so use the uncompressed
    // size (total over all PT_LOAD64) as an upper bound.
    unsigned len = 0;
    acc_uint64l_t lo_va_user = ~0ull;  // infinity
    for (int j= e_phnum; --j>=0; ) {
        if (PT_LOAD64 == get_te32(&phdri[j].p_type)) {
            len += (unsigned)get_te64(&phdri[j].p_filesz);
            acc_uint64l_t const va = get_te64(&phdri[j].p_vaddr);
            if (va < lo_va_user) {
                lo_va_user = va;
            }
        }
    }
    lsize = /*getLoaderSize()*/  64 * 1024;  // XXX: upper bound; avoid circularity
    acc_uint64l_t       lo_va_stub = get_te64(&elfout.phdr[0].p_vaddr);
    acc_uint64l_t adrc;
    acc_uint64l_t adrm;
    acc_uint64l_t adru;
    acc_uint64l_t adrx;
    unsigned cntc;
    unsigned lenm;
    unsigned lenu;
    len += (7&-lsize) + lsize;
    bool const is_big = (lo_va_user < (lo_va_stub + len + 2*page_size));
    if (is_big) {
        set_te64(    &elfout.ehdr.e_entry,
            get_te64(&elfout.ehdr.e_entry) + lo_va_user - lo_va_stub);
        set_te64(&elfout.phdr[0].p_vaddr, lo_va_user);
        set_te64(&elfout.phdr[0].p_paddr, lo_va_user);
               lo_va_stub      = lo_va_user;
        adrc = lo_va_stub;
        adrm = getbrk(phdri, e_phnum);
        adru = page_mask & (~page_mask + adrm);  // round up to page boundary
        adrx = adru + hlen;
        lenm = page_size + len;
        lenu = page_size + len;
        cntc = len >> 3;  // over-estimate; corrected at runtime
    }
    else {
        adrm = lo_va_stub + len;
        adrc = adrm;
        adru = lo_va_stub;
        adrx = lo_va_stub + hlen;
        lenm = page_size;
        lenu = page_size + len;
        cntc = 0;
    }
    adrm = page_mask & (~page_mask + adrm);  // round up to page boundary
    adrc = page_mask & (~page_mask + adrc);  // round up to page boundary

    linker->defineSymbol("ADRX", adrx); // compressed input for eXpansion

    // For actual moving, we need the true count, which depends on sz_pack2
    // and is not yet known.  So the runtime stub detects "no move"
    // if adrm==adrc, and otherwise uses actual sz_pack2 to compute cntc.
    //linker->defineSymbol("CNTC", cntc);  // count  for copy

    linker->defineSymbol("LENU", lenu);  // len  for unmap
    linker->defineSymbol("ADRC", adrc);  // addr for copy
    linker->defineSymbol("ADRU", adru);  // addr for unmap
#define EI_NIDENT 16  /* <elf.h> */
    linker->defineSymbol("JMPU", EI_NIDENT -4 + lo_va_user);  // unmap trampoline
#undef EI_NIDENT
    linker->defineSymbol("LENM", lenm);  // len  for map
    linker->defineSymbol("ADRM", adrm);  // addr for map

    //linker->dumpSymbols();  // debug
}

static const
#include "stub/i386-linux.elf-entry.h"
static const
#include "stub/i386-linux.elf-fold.h"
static const
#include "stub/i386-linux.shlib-init.h"

void
PackLinuxElf32x86::buildLoader(const Filter *ft)
{
    if (0!=xct_off) {  // shared library
        buildLinuxLoader(
            stub_i386_linux_shlib_init, sizeof(stub_i386_linux_shlib_init),
            NULL,                       0,                                ft );
        return;
    }
    unsigned char tmp[sizeof(stub_i386_linux_elf_fold)];
    memcpy(tmp, stub_i386_linux_elf_fold, sizeof(stub_i386_linux_elf_fold));
    checkPatch(NULL, 0, 0, 0);  // reset
    if (opt->o_unix.is_ptinterp) {
        unsigned j;
        for (j = 0; j < sizeof(stub_i386_linux_elf_fold)-1; ++j) {
            if (0x60==tmp[  j]
            &&  0x47==tmp[1+j] ) {
                /* put INC EDI before PUSHA: inhibits auxv_up for PT_INTERP */
                tmp[  j] = 0x47;
                tmp[1+j] = 0x60;
                break;
            }
        }
    }
    buildLinuxLoader(
        stub_i386_linux_elf_entry, sizeof(stub_i386_linux_elf_entry),
        tmp,                       sizeof(stub_i386_linux_elf_fold),  ft );
}

static const
#include "stub/i386-bsd.elf-entry.h"
static const
#include "stub/i386-bsd.elf-fold.h"

void
PackBSDElf32x86::buildLoader(const Filter *ft)
{
    unsigned char tmp[sizeof(stub_i386_bsd_elf_fold)];
    memcpy(tmp, stub_i386_bsd_elf_fold, sizeof(stub_i386_bsd_elf_fold));
    checkPatch(NULL, 0, 0, 0);  // reset
    if (opt->o_unix.is_ptinterp) {
        unsigned j;
        for (j = 0; j < sizeof(stub_i386_bsd_elf_fold)-1; ++j) {
            if (0x60==tmp[  j]
            &&  0x47==tmp[1+j] ) {
                /* put INC EDI before PUSHA: inhibits auxv_up for PT_INTERP */
                tmp[  j] = 0x47;
                tmp[1+j] = 0x60;
                break;
            }
        }
    }
    buildLinuxLoader(
        stub_i386_bsd_elf_entry, sizeof(stub_i386_bsd_elf_entry),
        tmp,                     sizeof(stub_i386_bsd_elf_fold), ft);
}

#if 0  //{  re-use for OpenBSD, too
static const
#include "stub/i386-bsd.elf-entry.h"
#endif  //}
static const
#include "stub/i386-openbsd.elf-fold.h"

void
PackOpenBSDElf32x86::buildLoader(const Filter *ft)
{
    unsigned char tmp[sizeof(stub_i386_openbsd_elf_fold)];
    memcpy(tmp, stub_i386_openbsd_elf_fold, sizeof(stub_i386_openbsd_elf_fold));
    checkPatch(NULL, 0, 0, 0);  // reset
    if (opt->o_unix.is_ptinterp) {
        unsigned j;
        for (j = 0; j < sizeof(stub_i386_openbsd_elf_fold)-1; ++j) {
            if (0x60==tmp[  j]
            &&  0x47==tmp[1+j] ) {
                /* put INC EDI before PUSHA: inhibits auxv_up for PT_INTERP */
                tmp[  j] = 0x47;
                tmp[1+j] = 0x60;
                break;
            }
        }
    }
    buildLinuxLoader(
        stub_i386_bsd_elf_entry, sizeof(stub_i386_bsd_elf_entry),
        tmp,                     sizeof(stub_i386_openbsd_elf_fold), ft);
}

static const
#include "stub/armel-eabi-linux.elf-entry.h"
static const
#include "stub/armel-eabi-linux.elf-fold.h"

static const
#include "stub/arm-linux.elf-entry.h"
static const
#include "stub/arm-linux.elf-fold.h"

static const
#include "stub/armeb-linux.elf-entry.h"
static const
#include "stub/armeb-linux.elf-fold.h"

#include "mem.h"

void
PackLinuxElf32armBe::buildLoader(Filter const *ft)
{
    buildLinuxLoader(
        stub_armeb_linux_elf_entry, sizeof(stub_armeb_linux_elf_entry),
        stub_armeb_linux_elf_fold,  sizeof(stub_armeb_linux_elf_fold), ft);
}

void
PackLinuxElf32armLe::buildLoader(Filter const *ft)
{
    if (Elf32_Ehdr::ELFOSABI_LINUX==ei_osabi) {
        buildLinuxLoader(
            stub_armel_eabi_linux_elf_entry, sizeof(stub_armel_eabi_linux_elf_entry),
            stub_armel_eabi_linux_elf_fold,  sizeof(stub_armel_eabi_linux_elf_fold), ft);
    }
    else {
        buildLinuxLoader(
            stub_arm_linux_elf_entry,        sizeof(stub_arm_linux_elf_entry),
            stub_arm_linux_elf_fold,         sizeof(stub_arm_linux_elf_fold), ft);
    }
}

static const
#include "stub/mipsel.r3000-linux.elf-entry.h"
static const
#include "stub/mipsel.r3000-linux.elf-fold.h"

void
PackLinuxElf32mipsel::buildLoader(Filter const *ft)
{
    buildLinuxLoader(
        stub_mipsel_r3000_linux_elf_entry, sizeof(stub_mipsel_r3000_linux_elf_entry),
        stub_mipsel_r3000_linux_elf_fold,  sizeof(stub_mipsel_r3000_linux_elf_fold), ft);
}

static const
#include "stub/mips.r3000-linux.elf-entry.h"
static const
#include "stub/mips.r3000-linux.elf-fold.h"

void
PackLinuxElf32mipseb::buildLoader(Filter const *ft)
{
    buildLinuxLoader(
        stub_mips_r3000_linux_elf_entry, sizeof(stub_mips_r3000_linux_elf_entry),
        stub_mips_r3000_linux_elf_fold,  sizeof(stub_mips_r3000_linux_elf_fold), ft);
}

static const
#include "stub/powerpc-linux.elf-entry.h"
static const
#include "stub/powerpc-linux.elf-fold.h"

void
PackLinuxElf32ppc::buildLoader(const Filter *ft)
{
    buildLinuxLoader(
        stub_powerpc_linux_elf_entry, sizeof(stub_powerpc_linux_elf_entry),
        stub_powerpc_linux_elf_fold,  sizeof(stub_powerpc_linux_elf_fold), ft);
}

static const
#include "stub/amd64-linux.elf-entry.h"
static const
#include "stub/amd64-linux.elf-fold.h"

void
PackLinuxElf64amd::buildLoader(const Filter *ft)
{
    buildLinuxLoader(
        stub_amd64_linux_elf_entry, sizeof(stub_amd64_linux_elf_entry),
        stub_amd64_linux_elf_fold,  sizeof(stub_amd64_linux_elf_fold), ft);
}

Elf32_Shdr const *PackLinuxElf32::elf_find_section_name(
    char const *const name
) const
{
    Elf32_Shdr const *shdr = shdri;
    int j = n_elf_shnum;
    for (; 0 <=--j; ++shdr) {
        if (0==strcmp(name, &shstrtab[get_te32(&shdr->sh_name)])) {
            return shdr;
        }
    }
    return 0;
}

Elf32_Shdr const *PackLinuxElf32::elf_find_section_type(
    unsigned const type
) const
{
    Elf32_Shdr const *shdr = shdri;
    int j = n_elf_shnum;
    for (; 0 <=--j; ++shdr) {
        if (type==get_te32(&shdr->sh_type)) {
            return shdr;
        }
    }
    return 0;
}

static unsigned
umin(unsigned a, unsigned b)
{
    return (a < b) ? a : b;
}

bool PackLinuxElf32::canPack()
{
    union {
        unsigned char buf[sizeof(Elf32_Ehdr) + 14*sizeof(Elf32_Phdr)];
        //struct { Elf32_Ehdr ehdr; Elf32_Phdr phdr; } e;
    } u;
    COMPILE_TIME_ASSERT(sizeof(u.buf) <= 512);

    fi->seek(0, SEEK_SET);
    fi->readx(u.buf, sizeof(u.buf));
    fi->seek(0, SEEK_SET);
    Elf32_Ehdr const *const ehdr = (Elf32_Ehdr *) u.buf;

    // now check the ELF header
    if (checkEhdr(ehdr) != 0)
        return false;

    // additional requirements for linux/elf386
    if (get_te16(&ehdr->e_ehsize) != sizeof(*ehdr)) {
        throwCantPack("invalid Ehdr e_ehsize; try '--force-execve'");
        return false;
    }
    unsigned const e_shoff = get_te32(&ehdr->e_shoff);
    unsigned const e_phoff = get_te32(&ehdr->e_phoff);
    if (e_phoff != sizeof(*ehdr)) {// Phdrs not contiguous with Ehdr
        throwCantPack("non-contiguous Ehdr/Phdr; try '--force-execve'");
        return false;
    }

    unsigned osabi0 = u.buf[Elf32_Ehdr::EI_OSABI];
    unsigned va_load = 0;
    // The first PT_LOAD32 must cover the beginning of the file (0==p_offset).
    Elf32_Phdr const *phdr = (Elf32_Phdr const *)(u.buf + e_phoff);
    for (unsigned j=0; j < e_phnum; ++phdr, ++j) {
        if (j >= 14)
                return false;
        unsigned const p_type = get_te32(&phdr->p_type);
        unsigned const p_offset = get_te32(&phdr->p_offset);
        if (1!=exetype && phdr->PT_LOAD32 == p_type) {
            if (p_offset != 0) {
                throwCantPack("invalid Phdr p_offset; try '--force-execve'");
                return false;
            }
            va_load = phdr->p_vaddr;
            exetype = 1;
        }
        if (Elf32_Ehdr::ELFOSABI_NONE==osabi0  // Still seems to be generic.
        && NULL!=osabi_note && phdr->PT_NOTE == p_type) {
            struct Elf32_Note note; memset(&note, 0, sizeof(note));
            fi->seek(p_offset, SEEK_SET);
            fi->readx(&note, sizeof(note));
            fi->seek(0, SEEK_SET);
            if (4==get_te32(&note.descsz)
            &&  1==get_te32(&note.type)
            &&  0==note.end
            &&  (1+ strlen(osabi_note))==get_te32(&note.namesz)
            &&  0==strcmp(osabi_note, (char const *)note.text)
            ) {
                osabi0 = ei_osabi;  // Specified by PT_NOTE.
            }
        }
    }
    if (Elf32_Ehdr::ELFOSABI_NONE==osabi0) { // No EI_OSBAI, no PT_NOTE.
        if (Elf32_Ehdr::EM_ARM==e_machine
        &&  Elf32_Ehdr::ELFDATA2LSB==ei_data
        &&  EF_ARM_EABI_VER4==(0xff000000 & get_te32(&ehdr->e_flags))) {
            // armel-eabi ARM little-endian Linux EABI version 4 is a mess.
            ei_osabi = osabi0 = Elf32_Ehdr::ELFOSABI_LINUX;
        }
        else {
            osabi0 = opt->o_unix.osabi0;  // Possibly specified by command-line.
        }
    }
    if (osabi0!=ei_osabi) {
        return false;
    }

    // We want to compress position-independent executable (gcc -pie)
    // main programs, but compressing a shared library must be avoided
    // because the result is no longer usable.  In theory, there is no way
    // to tell them apart: both are just ET_DYN.  Also in theory,
    // neither the presence nor the absence of any particular symbol name
    // can be used to tell them apart; there are counterexamples.
    // However, we will use the following heuristic suggested by
    // Peter S. Mazinger <ps.m@gmx.net> September 2005:
    // If a ET_DYN has __libc_start_main as a global undefined symbol,
    // then the file is a position-independent executable main program
    // (that depends on libc.so.6) and is eligible to be compressed.
    // Otherwise (no __libc_start_main as global undefined): skip it.
    // Also allow  __uClibc_main  and  __uClibc_start_main .

    if (Elf32_Ehdr::ET_DYN==get_te16(&ehdr->e_type)) {
        // The DT_STRTAB has no designated length.  Read the whole file.
        file_image = new char[file_size];
        fi->seek(0, SEEK_SET);
        fi->readx(file_image, file_size);
        memcpy(&ehdri, ehdr, sizeof(Elf32_Ehdr));
        phdri= (Elf32_Phdr       *)(e_phoff + file_image);  // do not free() !!
        shdri= (Elf32_Shdr const *)(e_shoff + file_image);  // do not free() !!

        n_elf_shnum = get_te16(&ehdr->e_shnum);
        //sec_strndx = &shdri[ehdr->e_shstrndx];
        //shstrtab = (char const *)(sec_strndx->sh_offset + file_image);
        sec_dynsym = elf_find_section_type(Elf32_Shdr::SHT_DYNSYM);
        if (sec_dynsym)
            sec_dynstr = get_te32(&sec_dynsym->sh_link) + shdri;

        int j= e_phnum;
        phdr= phdri;
        for (; --j>=0; ++phdr)
        if (Elf32_Phdr::PT_DYNAMIC==get_te32(&phdr->p_type)) {
            dynseg= (Elf32_Dyn const *)(get_te32(&phdr->p_offset) + file_image);
            break;
        }
        // elf_find_dynamic() returns 0 if 0==dynseg.
        dynstr=          (char const *)elf_find_dynamic(Elf32_Dyn::DT_STRTAB);
        dynsym=     (Elf32_Sym const *)elf_find_dynamic(Elf32_Dyn::DT_SYMTAB);

        // Modified 2009-10-10 to detect a ProgramLinkageTable relocation
        // which references the symbol, because DT_GNU_HASH contains only
        // defined symbols, and there might be no DT_HASH.

        Elf32_Rel const *
        jmprel=     (Elf32_Rel const *)elf_find_dynamic(Elf32_Dyn::DT_JMPREL);
        for (   int sz = elf_unsigned_dynamic(Elf32_Dyn::DT_PLTRELSZ);
                0 < sz;
                (sz -= sizeof(Elf32_Rel)), ++jmprel
        ) {
            unsigned const symnum = get_te32(&jmprel->r_info) >> 8;
            char const *const symnam = get_te32(&dynsym[symnum].st_name) + dynstr;
            if (0==strcmp(symnam, "__libc_start_main")
            ||  0==strcmp(symnam, "__uClibc_main")
            ||  0==strcmp(symnam, "__uClibc_start_main"))
                goto proceed;
        }

        // Heuristic HACK for shared libraries (compare Darwin (MacOS) Dylib.)
        // If there is an existing DT_INIT, and if everything that the dynamic
        // linker ld-linux needs to perform relocations before calling DT_INIT
        // resides below the first SHT_EXECINSTR Section in one PT_LOAD, then
        // compress from the first executable Section to the end of that PT_LOAD.
        // We must not alter anything that ld-linux might touch before it calls
        // the DT_INIT function.
        //
        // Obviously this hack requires that the linker script put pieces
        // into good positions when building the original shared library,
        // and also requires ld-linux to behave.

        if (elf_find_dynamic(Elf32_Dyn::DT_INIT)) {
            Elf32_Shdr const *shdr = shdri;
            xct_va = ~0u;
            for (j= n_elf_shnum; --j>=0; ++shdr) {
                if (Elf32_Shdr::SHF_EXECINSTR & get_te32(&shdr->sh_flags)) {
                    xct_va = umin(xct_va, get_te32(&shdr->sh_addr));
                }
            }
            // Rely on 0==elf_unsigned_dynamic(tag) if no such tag.
            unsigned const va_gash = elf_unsigned_dynamic(Elf32_Dyn::DT_GNU_HASH);
            unsigned const va_hash = elf_unsigned_dynamic(Elf32_Dyn::DT_HASH);
            if (xct_va < va_gash  ||  (0==va_gash && xct_va < va_hash)
            ||  xct_va < elf_unsigned_dynamic(Elf32_Dyn::DT_STRTAB)
            ||  xct_va < elf_unsigned_dynamic(Elf32_Dyn::DT_SYMTAB)
            ||  xct_va < elf_unsigned_dynamic(Elf32_Dyn::DT_REL)
            ||  xct_va < elf_unsigned_dynamic(Elf32_Dyn::DT_RELA)
            ||  xct_va < elf_unsigned_dynamic(Elf32_Dyn::DT_JMPREL)
            ||  xct_va < elf_unsigned_dynamic(Elf32_Dyn::DT_VERDEF)
            ||  xct_va < elf_unsigned_dynamic(Elf32_Dyn::DT_VERSYM)
            ||  xct_va < elf_unsigned_dynamic(Elf32_Dyn::DT_VERNEEDED) ) {
                goto abandon;
            }
            for ((shdr= shdri), (j= n_elf_shnum); --j>=0; ++shdr) {
                if ( shdr->sh_addr==va_gash
                ||  (shdr->sh_addr==va_hash && 0==va_gash) ) {
                    shdr= &shdri[shdr->sh_link];  // the associated SHT_SYMTAB
                    hatch_off = (char *)&ehdri.e_ident[12] - (char *)&ehdri;
                    hatch_va  = hatch_off + va_load;
                    break;
                }
            }
            // FIXME: DT_TEXTREL
            xct_off = elf_get_offset_from_address(xct_va);
            goto proceed;  // But proper packing depends on checking xct_va.
        }
abandon:
        phdri = 0;  // Done with this
        return false;
proceed:
        phdri = 0;
    }
    // XXX Theoretically the following test should be first,
    // but PackUnix::canPack() wants 0!=exetype ?
    if (!super::canPack())
        return false;
    assert(exetype == 1);

    exetype = 0;
    // set options
    opt->o_unix.blocksize = blocksize = file_size;
    return true;
}

bool
PackLinuxElf64amd::canPack()
{
    union {
        unsigned char buf[sizeof(Elf64_Ehdr) + 14*sizeof(Elf64_Phdr)];
        //struct { Elf64_Ehdr ehdr; Elf64_Phdr phdr; } e;
    } u;
    COMPILE_TIME_ASSERT(sizeof(u) <= 1024);

    fi->readx(u.buf, sizeof(u.buf));
    fi->seek(0, SEEK_SET);
    Elf64_Ehdr const *const ehdr = (Elf64_Ehdr *) u.buf;

    // now check the ELF header
    if (checkEhdr(ehdr) != 0)
        return false;

    // additional requirements for linux/elf386
    if (get_te16(&ehdr->e_ehsize) != sizeof(*ehdr)) {
        throwCantPack("invalid Ehdr e_ehsize; try '--force-execve'");
        return false;
    }
    acc_uint64l_t const e_phoff = get_te64(&ehdr->e_phoff);
    if (e_phoff != sizeof(*ehdr)) {// Phdrs not contiguous with Ehdr
        throwCantPack("non-contiguous Ehdr/Phdr; try '--force-execve'");
        return false;
    }

    // The first PT_LOAD64 must cover the beginning of the file (0==p_offset).
    Elf64_Phdr const *phdr = (Elf64_Phdr const *)(u.buf + (unsigned) e_phoff);
    for (unsigned j=0; j < e_phnum; ++phdr, ++j) {
        if (j >= 14)
            return false;
        if (phdr->PT_LOAD64 == get_te32(&phdr->p_type)) {
            // Just avoid the "rewind" when unpacking?
            //if (phdr->p_offset != 0) {
            //    throwCantPack("invalid Phdr p_offset; try '--force-execve'");
            //    return false;
            //}
            exetype = 1;
            break;
        }
    }

    if (!super::canPack())
        return false;
    assert(exetype == 1);

    exetype = 0;

    // set options
    opt->o_unix.blocksize = blocksize = file_size;
    return true;
}

off_t
PackLinuxElf32::getbrk(const Elf32_Phdr *phdr, int nph) const
{
    off_t brka = 0;
    for (int j = 0; j < nph; ++phdr, ++j) {
        if (PT_LOAD32 == get_te32(&phdr->p_type)) {
            off_t b = get_te32(&phdr->p_vaddr) + get_te32(&phdr->p_memsz);
            if (b > brka)
                brka = b;
        }
    }
    return brka;
}

off_t
PackLinuxElf32::getbase(const Elf32_Phdr *phdr, int nph) const
{
    off_t base = ~0u;
    for (int j = 0; j < nph; ++phdr, ++j) {
        if (phdr->PT_LOAD == get_te32(&phdr->p_type)) {
            unsigned const vaddr = get_te32(&phdr->p_vaddr);
            if (vaddr < (unsigned) base)
                base = vaddr;
        }
    }
    if (0!=base) {
        return base;
    }
    return 0x12000;
}

off_t
PackLinuxElf64::getbrk(const Elf64_Phdr *phdr, int nph) const
{
    off_t brka = 0;
    for (int j = 0; j < nph; ++phdr, ++j) {
        if (PT_LOAD64 == get_te32(&phdr->p_type)) {
            off_t b = get_te64(&phdr->p_vaddr) + get_te64(&phdr->p_memsz);
            if (b > brka)
                brka = b;
        }
    }
    return brka;
}

void
PackLinuxElf32::generateElfHdr(
    OutputFile *fo,
    void const *proto,
    unsigned const brka
)
{
    cprElfHdr2 *const h2 = (cprElfHdr2 *)(void *)&elfout;
    cprElfHdr3 *const h3 = (cprElfHdr3 *)(void *)&elfout;
    memcpy(h3, proto, sizeof(*h3));  // reads beyond, but OK
    h3->ehdr.e_type = ehdri.e_type;  // ET_EXEC vs ET_DYN (gcc -pie -fPIC)
    h3->ehdr.e_ident[Elf32_Ehdr::EI_OSABI] = ei_osabi;
    if (Elf32_Ehdr::EM_MIPS==e_machine) { // MIPS R3000  FIXME
        h3->ehdr.e_ident[Elf32_Ehdr::EI_OSABI] = Elf32_Ehdr::ELFOSABI_NONE;
        h3->ehdr.e_flags = ehdri.e_flags;
    }

    assert(get_te32(&h2->ehdr.e_phoff)     == sizeof(Elf32_Ehdr));
                         h2->ehdr.e_shoff = 0;
    assert(get_te16(&h2->ehdr.e_ehsize)    == sizeof(Elf32_Ehdr));
    assert(get_te16(&h2->ehdr.e_phentsize) == sizeof(Elf32_Phdr));
           set_te16(&h2->ehdr.e_shentsize, sizeof(Elf32_Shdr));
                         h2->ehdr.e_shnum = 0;
                         h2->ehdr.e_shstrndx = 0;

    sz_elf_hdrs = sizeof(*h2) - sizeof(linfo);  // default
    set_te32(&h2->phdr[0].p_filesz, sizeof(*h2));  // + identsize;
              h2->phdr[0].p_memsz = h2->phdr[0].p_filesz;

    Elf32_Phdr const *phdr = phdri;
    for (unsigned j=0; j < e_phnum; ++phdr, ++j) {
        if (phdr->PT_LOAD32 == get_te32(&phdr->p_type)) {
            unsigned x = get_te32(&phdr->p_align) >> lg2_page;
            while (x>>=1) {
                ++lg2_page;
            }
        }
    }
    page_size =  1u<<lg2_page;
    page_mask = ~0u<<lg2_page;
    for (unsigned j=0; j < 3; ++j) {
        set_te32(&h3->phdr[j].p_align, page_size);
    }

    // Info for OS kernel to set the brk()
    if (brka) {
        // linux-2.6.14 binfmt_elf.c: SIGKILL if (0==.p_memsz) on a page boundary
        unsigned const brkb = brka | ((0==(~page_mask & brka)) ? 0x20 : 0);
        set_te32(&h2->phdr[1].p_type, PT_LOAD32);  // be sure
        set_te32(&h2->phdr[1].p_offset, ~page_mask & brkb);
        set_te32(&h2->phdr[1].p_vaddr, brkb);
        set_te32(&h2->phdr[1].p_paddr, brkb);
        h2->phdr[1].p_filesz = 0;
        h2->phdr[1].p_memsz =  0;
        set_te32(&h2->phdr[1].p_flags, Elf32_Phdr::PF_R | Elf32_Phdr::PF_W);
    }
    if (ph.format==getFormat()) {
        assert(2==get_te16(&h2->ehdr.e_phnum));
        set_te32(&h2->phdr[0].p_flags, ~Elf32_Phdr::PF_W & get_te32(&h2->phdr[0].p_flags));
        memset(&h2->linfo, 0, sizeof(h2->linfo));
        fo->write(h2, sizeof(*h2));
    }
    else {
        assert(false);  // unknown ph.format, PackLinuxElf32
    }
}

void
PackOpenBSDElf32x86::generateElfHdr(
    OutputFile *fo,
    void const *proto,
    unsigned const brka
)
{
    cprElfHdr3 *const h3 = (cprElfHdr3 *)&elfout;
    memcpy(h3, proto, sizeof(*h3));  // reads beyond, but OK
    h3->ehdr.e_ident[Elf32_Ehdr::EI_OSABI] = ei_osabi;
    assert(2==get_te16(&h3->ehdr.e_phnum));
    set_te16(&h3->ehdr.e_phnum, 3);

    assert(get_te32(&h3->ehdr.e_phoff)     == sizeof(Elf32_Ehdr));
                         h3->ehdr.e_shoff = 0;
    assert(get_te16(&h3->ehdr.e_ehsize)    == sizeof(Elf32_Ehdr));
    assert(get_te16(&h3->ehdr.e_phentsize) == sizeof(Elf32_Phdr));
           set_te16(&h3->ehdr.e_shentsize, sizeof(Elf32_Shdr));
                         h3->ehdr.e_shnum = 0;
                         h3->ehdr.e_shstrndx = 0;

    sz_elf_hdrs = sizeof(*h3) - sizeof(linfo);
    unsigned const note_offset = sz_elf_hdrs;
    set_te32(&h3->phdr[0].p_filesz, sizeof(*h3)+sizeof(elfnote));  // + identsize;
                  h3->phdr[0].p_memsz = h3->phdr[0].p_filesz;

    unsigned const brkb = brka | ((0==(~page_mask & brka)) ? 0x20 : 0);
    set_te32(&h3->phdr[1].p_type, PT_LOAD32);  // be sure
    set_te32(&h3->phdr[1].p_offset, ~page_mask & brkb);
    set_te32(&h3->phdr[1].p_vaddr, brkb);
    set_te32(&h3->phdr[1].p_paddr, brkb);
    h3->phdr[1].p_filesz = 0;
    h3->phdr[1].p_memsz =  0;
    set_te32(&h3->phdr[1].p_flags, Elf32_Phdr::PF_R | Elf32_Phdr::PF_W);

    set_te32(&h3->phdr[2].p_type, Elf32_Phdr::PT_NOTE);
    set_te32(&h3->phdr[2].p_offset, note_offset);
    set_te32(&h3->phdr[2].p_vaddr, note_offset);
    set_te32(&h3->phdr[2].p_paddr, note_offset);
    set_te32(&h3->phdr[2].p_filesz, sizeof(elfnote));
    set_te32(&h3->phdr[2].p_memsz,  sizeof(elfnote));
    set_te32(&h3->phdr[2].p_flags, Elf32_Phdr::PF_R);
    set_te32(&h3->phdr[2].p_align, 4);

    set_te32(&elfnote.namesz, 8);
    set_te32(&elfnote.descsz, 4);
    set_te32(&elfnote.type,   1);
    strcpy(elfnote.text, "OpenBSD");
                  elfnote.end   = 0;

    if (ph.format==getFormat()) {
        memset(&h3->linfo, 0, sizeof(h3->linfo));
        fo->write(h3, sizeof(*h3) - sizeof(h3->linfo));
        fo->write(&elfnote, sizeof(elfnote));
        fo->write(&h3->linfo, sizeof(h3->linfo));
    }
    else {
        assert(false);  // unknown ph.format, PackLinuxElf32
    }
}

void
PackLinuxElf64::generateElfHdr(
    OutputFile *fo,
    void const *proto,
    unsigned const brka
)
{
    cprElfHdr2 *const h2 = (cprElfHdr2 *)(void *)&elfout;
    cprElfHdr3 *const h3 = (cprElfHdr3 *)(void *)&elfout;
    memcpy(h3, proto, sizeof(*h3));  // reads beyond, but OK
    h3->ehdr.e_ident[Elf32_Ehdr::EI_OSABI] = ei_osabi;

    assert(get_te32(&h2->ehdr.e_phoff)     == sizeof(Elf64_Ehdr));
                         h2->ehdr.e_shoff = 0;
    assert(get_te16(&h2->ehdr.e_ehsize)    == sizeof(Elf64_Ehdr));
    assert(get_te16(&h2->ehdr.e_phentsize) == sizeof(Elf64_Phdr));
           set_te16(&h2->ehdr.e_shentsize, sizeof(Elf64_Shdr));
                         h2->ehdr.e_shnum = 0;
                         h2->ehdr.e_shstrndx = 0;

    sz_elf_hdrs = sizeof(*h2) - sizeof(linfo);  // default
    set_te64(&h2->phdr[0].p_filesz, sizeof(*h2));  // + identsize;
                  h2->phdr[0].p_memsz = h2->phdr[0].p_filesz;

    Elf64_Phdr const *phdr = phdri;
    for (unsigned j=0; j < e_phnum; ++phdr, ++j) {
        if (phdr->PT_LOAD64 == get_te64(&phdr->p_type)) {
            unsigned x = get_te64(&phdr->p_align) >> lg2_page;
            while (x>>=1) {
                ++lg2_page;
            }
        }
    }
    page_size =  1u  <<lg2_page;
    page_mask = ~0ull<<lg2_page;
    for (unsigned j=0; j < 3; ++j) {
        set_te64(&h3->phdr[j].p_align, page_size);
    }

    // Info for OS kernel to set the brk()
    if (brka) {
        // linux-2.6.14 binfmt_elf.c: SIGKILL if (0==.p_memsz) on a page boundary
        unsigned const brkb = brka | ((0==(~page_mask & brka)) ? 0x20 : 0);
        set_te32(&h2->phdr[1].p_type, PT_LOAD64);  // be sure
        set_te64(&h2->phdr[1].p_offset, ~page_mask & brkb);
        set_te64(&h2->phdr[1].p_vaddr, brkb);
        set_te64(&h2->phdr[1].p_paddr, brkb);
        h2->phdr[1].p_filesz = 0;
        h2->phdr[1].p_memsz =  0;
        set_te32(&h2->phdr[1].p_flags, Elf64_Phdr::PF_R | Elf64_Phdr::PF_W);
    }
    if (ph.format==getFormat()) {
        assert(2==get_te16(&h2->ehdr.e_phnum));
        set_te32(&h2->phdr[0].p_flags, ~Elf64_Phdr::PF_W & get_te32(&h2->phdr[0].p_flags));
        memset(&h2->linfo, 0, sizeof(h2->linfo));
        fo->write(h2, sizeof(*h2));
    }
    else {
        assert(false);  // unknown ph.format, PackLinuxElf64
    }
}

void PackLinuxElf32::pack1(OutputFile */*fo*/, Filter &/*ft*/)
{
    fi->seek(0, SEEK_SET);
    fi->readx(&ehdri, sizeof(ehdri));
    unsigned const e_phoff = get_te32(&ehdri.e_phoff);
    assert(e_phoff == sizeof(Elf32_Ehdr));  // checked by canPack()
    sz_phdrs = e_phnum * get_te16(&ehdri.e_phentsize);

    phdri = new Elf32_Phdr[e_phnum];
    fi->seek(e_phoff, SEEK_SET);
    fi->readx(phdri, sz_phdrs);

    progid = 0;  // getRandomId();  not useful, so do not clutter
}

void PackLinuxElf32x86::pack1(OutputFile *fo, Filter &ft)
{
    PackLinuxElf32::pack1(fo, ft);
    if (0==xct_off)  // main executable
        generateElfHdr(fo, stub_i386_linux_elf_fold,
            getbrk(phdri, e_phnum) );
    else {  // shared library
        fi->seek(0, SEEK_SET);
        fi->readx(ibuf, xct_off);

        sz_elf_hdrs = xct_off - sizeof(l_info);
        fo->write(ibuf, xct_off);

    }
}

void PackBSDElf32x86::pack1(OutputFile *fo, Filter &ft)
{
    PackLinuxElf32::pack1(fo, ft);
    generateElfHdr(fo, stub_i386_bsd_elf_fold, getbrk(phdri, e_phnum) );
}

void PackLinuxElf32armLe::pack1(OutputFile *fo, Filter &ft)
{
    super::pack1(fo, ft);
    cprElfHdr3 h3;
    if (Elf32_Ehdr::ELFOSABI_LINUX==ei_osabi) {
        memcpy(&h3, stub_armel_eabi_linux_elf_fold, sizeof(Elf32_Ehdr) + 2*sizeof(Elf32_Phdr));

        set_te32(&h3.ehdr.e_flags, EF_ARM_EABI_VER4 | EF_ARM_HASENTRY);
        h3.ehdr.e_ident[Elf32_Ehdr::EI_ABIVERSION] = 4;
    }
    else {
        memcpy(&h3, stub_arm_linux_elf_fold,        sizeof(Elf32_Ehdr) + 2*sizeof(Elf32_Phdr));
    }
    generateElfHdr(fo, &h3, getbrk(phdri, e_phnum) );
}

void PackLinuxElf32armBe::pack1(OutputFile *fo, Filter &ft)
{
    super::pack1(fo, ft);
    cprElfHdr3 h3;
    memcpy(&h3, stub_armeb_linux_elf_fold, sizeof(Elf32_Ehdr) + 2*sizeof(Elf32_Phdr));
    generateElfHdr(fo, &h3, getbrk(phdri, e_phnum) );
}

void PackLinuxElf32mipsel::pack1(OutputFile *fo, Filter &ft)
{
    super::pack1(fo, ft);
    cprElfHdr3 h3;
    memcpy(&h3, stub_mipsel_r3000_linux_elf_fold, sizeof(Elf32_Ehdr) + 2*sizeof(Elf32_Phdr));
    generateElfHdr(fo, &h3, getbrk(phdri, e_phnum) );
}

void PackLinuxElf32mipseb::pack1(OutputFile *fo, Filter &ft)
{
    super::pack1(fo, ft);
    cprElfHdr3 h3;
    memcpy(&h3, stub_mips_r3000_linux_elf_fold, sizeof(Elf32_Ehdr) + 2*sizeof(Elf32_Phdr));
    generateElfHdr(fo, &h3, getbrk(phdri, e_phnum) );
}

void PackLinuxElf32ppc::pack1(OutputFile *fo, Filter &ft)
{
    super::pack1(fo, ft);
    generateElfHdr(fo, stub_powerpc_linux_elf_fold, getbrk(phdri, e_phnum) );
}

void PackLinuxElf64::pack1(OutputFile */*fo*/, Filter &/*ft*/)
{
    fi->seek(0, SEEK_SET);
    fi->readx(&ehdri, sizeof(ehdri));
    unsigned const e_phoff = get_te32(&ehdri.e_phoff);
    assert(e_phoff == sizeof(Elf64_Ehdr));  // checked by canPack()
    sz_phdrs = e_phnum * get_te16(&ehdri.e_phentsize);

    phdri = new Elf64_Phdr[e_phnum];
    fi->seek(e_phoff, SEEK_SET);
    fi->readx(phdri, sz_phdrs);

    progid = 0;  // getRandomId();  not useful, so do not clutter
}

void PackLinuxElf64amd::pack1(OutputFile *fo, Filter &ft)
{
    super::pack1(fo, ft);
    generateElfHdr(fo, stub_amd64_linux_elf_fold, getbrk(phdri, e_phnum) );
}

// Determine length of gap between PT_LOAD phdr[k] and closest PT_LOAD
// which follows in the file (or end-of-file).  Optimize for common case
// where the PT_LOAD are adjacent ascending by .p_offset.  Assume no overlap.

unsigned PackLinuxElf32::find_LOAD_gap(
    Elf32_Phdr const *const phdr,
    unsigned const k,
    unsigned const nph
)
{
    if (PT_LOAD32!=get_te32(&phdr[k].p_type)) {
        return 0;
    }
    unsigned const hi = get_te32(&phdr[k].p_offset) +
                        get_te32(&phdr[k].p_filesz);
    unsigned lo = ph.u_file_size;
    unsigned j = k;
    for (;;) { // circular search, optimize for adjacent ascending
        ++j;
        if (nph==j) {
            j = 0;
        }
        if (k==j) {
            break;
        }
        if (PT_LOAD32==get_te32(&phdr[j].p_type)) {
            unsigned const t = get_te32(&phdr[j].p_offset);
            if ((t - hi) < (lo - hi)) {
                lo = t;
                if (hi==lo) {
                    break;
                }
            }
        }
    }
    return lo - hi;
}

void PackLinuxElf32::pack2(OutputFile *fo, Filter &ft)
{
    Extent x;
    unsigned k;
    bool is_shlib = (0!=xct_off);

    if (0) {  // Only to make unpacking easier!
        struct b_info h; memset(&h, 0, sizeof(h));
        h.sz_unc = sizeof(ehdri) + sizeof(*phdri) * e_phnum;
        h.b_method = (unsigned char) ph.method;
        int const r = upx_compress(ibuf, h.sz_unc, obuf, &h.sz_cpr,
            NULL, ph.method, 10, NULL, NULL );
        if (r != UPX_E_OK || h.sz_cpr >= h.sz_unc)
            throwInternalError("loader compression failed");

        unsigned const clen = h.sz_cpr;
        set_te32(&h.sz_unc, h.sz_unc);
        set_te32(&h.sz_cpr, h.sz_cpr);
        fo->write(&h, sizeof(h));
        fo->write(obuf, clen);
    }

    // count passes, set ptload vars
    uip->ui_total_passes = 0;
    for (k = 0; k < e_phnum; ++k) {
        if (PT_LOAD32 == get_te32(&phdri[k].p_type)) {
            uip->ui_total_passes++;
            if (find_LOAD_gap(phdri, k, e_phnum)) {
                uip->ui_total_passes++;
            }
        }
    }
    uip->ui_total_passes -= !!is_shlib;  // not .data of shlib

    // compress extents
    unsigned hdr_u_len = sizeof(Elf32_Ehdr) + sz_phdrs;

    unsigned total_in = xct_off - (is_shlib ? hdr_u_len : 0);
    unsigned total_out = xct_off;

    uip->ui_pass = 0;
    ft.addvalue = 0;

    int nx = 0;
    for (k = 0; k < e_phnum; ++k) if (PT_LOAD32==get_te32(&phdri[k].p_type)) {
        if (ft.id < 0x40) {
            // FIXME: ??    ft.addvalue = phdri[k].p_vaddr;
        }
        x.offset = get_te32(&phdri[k].p_offset);
        x.size   = get_te32(&phdri[k].p_filesz);
        if (0 == nx) { // 1st PT_LOAD32 must cover Ehdr at 0==p_offset
            unsigned const delta = !is_shlib
                ? (sizeof(Elf32_Ehdr) + sz_phdrs)  // main executable
                : xct_off;  // shared library
            if (ft.id < 0x40) {
                // FIXME: ??     ft.addvalue += delta;
            }
            x.offset += delta;
            x.size   -= delta;
        }
        // compressWithFilters() always assumes a "loader", so would
        // throw NotCompressible for small .data Extents, which PowerPC
        // sometimes marks as PF_X anyway.  So filter only first segment.
        if (0==nx || !is_shlib)
        packExtent(x, total_in, total_out,
            ((0==nx && (Elf32_Phdr::PF_X & get_te32(&phdri[k].p_flags)))
                ? &ft : 0 ), fo, hdr_u_len);
        else
            total_in += x.size;
        hdr_u_len = 0;
        ++nx;
    }
    for (k = 0; k < e_phnum; ++k) {
        x.size = find_LOAD_gap(phdri, k, e_phnum);
        if (x.size) {
            x.offset = get_te32(&phdri[k].p_offset) +
                       get_te32(&phdri[k].p_filesz);
            packExtent(x, total_in, total_out, 0, fo);
        }
    }

    if ((off_t)total_in != file_size)
        throwEOFException();
}

// Determine length of gap between PT_LOAD phdr[k] and closest PT_LOAD
// which follows in the file (or end-of-file).  Optimize for common case
// where the PT_LOAD are adjacent ascending by .p_offset.  Assume no overlap.

unsigned PackLinuxElf64::find_LOAD_gap(
    Elf64_Phdr const *const phdr,
    unsigned const k,
    unsigned const nph
)
{
    if (PT_LOAD64!=get_te32(&phdr[k].p_type)) {
        return 0;
    }
    unsigned const hi = get_te64(&phdr[k].p_offset) +
                        get_te64(&phdr[k].p_filesz);
    unsigned lo = ph.u_file_size;
    unsigned j = k;
    for (;;) { // circular search, optimize for adjacent ascending
        ++j;
        if (nph==j) {
            j = 0;
        }
        if (k==j) {
            break;
        }
        if (PT_LOAD64==get_te32(&phdr[j].p_type)) {
            unsigned const t = get_te64(&phdr[j].p_offset);
            if ((t - hi) < (lo - hi)) {
                lo = t;
                if (hi==lo) {
                    break;
                }
            }
        }
    }
    return lo - hi;
}

void PackLinuxElf64::pack2(OutputFile *fo, Filter &ft)
{
    Extent x;
    unsigned k;

    // count passes, set ptload vars
    uip->ui_total_passes = 0;
    for (k = 0; k < e_phnum; ++k) {
        if (PT_LOAD64==get_te32(&phdri[k].p_type)) {
            uip->ui_total_passes++;
            if (find_LOAD_gap(phdri, k, e_phnum)) {
                uip->ui_total_passes++;
            }
        }
    }

    // compress extents
    unsigned total_in = 0;
    unsigned total_out = 0;

    unsigned hdr_u_len = sizeof(Elf64_Ehdr) + sz_phdrs;

    uip->ui_pass = 0;
    ft.addvalue = 0;

    int nx = 0;
    for (k = 0; k < e_phnum; ++k) if (PT_LOAD64==get_te32(&phdri[k].p_type)) {
        if (ft.id < 0x40) {
            // FIXME: ??    ft.addvalue = phdri[k].p_vaddr;
        }
        x.offset = get_te64(&phdri[k].p_offset);
        x.size   = get_te64(&phdri[k].p_filesz);
        if (0 == nx) { // 1st PT_LOAD64 must cover Ehdr at 0==p_offset
            unsigned const delta = sizeof(Elf64_Ehdr) + sz_phdrs;
            if (ft.id < 0x40) {
                // FIXME: ??     ft.addvalue += delta;
            }
            x.offset    += delta;
            x.size      -= delta;
        }
        // compressWithFilters() always assumes a "loader", so would
        // throw NotCompressible for small .data Extents, which PowerPC
        // sometimes marks as PF_X anyway.  So filter only first segment.
        packExtent(x, total_in, total_out,
            ((0==nx && (Elf64_Phdr::PF_X & get_te64(&phdri[k].p_flags)))
                ? &ft : 0 ), fo, hdr_u_len);
        hdr_u_len = 0;
        ++nx;
    }
    for (k = 0; k < e_phnum; ++k) {
        x.size = find_LOAD_gap(phdri, k, e_phnum);
        if (x.size) {
            x.offset = get_te64(&phdri[k].p_offset) +
                       get_te64(&phdri[k].p_filesz);
            packExtent(x, total_in, total_out, 0, fo);
        }
    }

    if ((off_t)total_in != file_size)
        throwEOFException();
}

#include "bele.h"
using namespace N_BELE_CTP;

// Filter 0x50, 0x51 assume HostPolicy::isLE
static const int *
ARM_getFilters(bool const isBE)
{
    static const int f50[] = { 0x50, FT_END };
    static const int f51[] = { 0x51, FT_END };
    if (isBE)
        return f51;
    return f50;
}

const int *
PackLinuxElf32armBe::getFilters() const
{
    return ARM_getFilters(true);
}

const int *
PackLinuxElf32armLe::getFilters() const
{
    return ARM_getFilters(false);
}

const int *
PackLinuxElf32mipseb::getFilters() const
{
    static const int f_none[] = { FT_END };
    return f_none;
}

const int *
PackLinuxElf32mipsel::getFilters() const
{
    static const int f_none[] = { FT_END };
    return f_none;
}

void PackLinuxElf32::ARM_defineSymbols(Filter const * /*ft*/)
{
    unsigned const hlen = sz_elf_hdrs + sizeof(l_info) + sizeof(p_info);

    lsize = /*getLoaderSize()*/  4 * 1024;  // upper bound; avoid circularity
    unsigned const lo_va_user = 0x8000;  // XXX
    unsigned lo_va_stub = get_te32(&elfout.phdr[0].p_vaddr);
    unsigned adrc;
    unsigned adrm;
    unsigned adrx;

    bool const is_big = true;
    if (is_big) {
        set_te32(    &elfout.ehdr.e_entry, linker->getSymbolOffset("_start") +
            get_te32(&elfout.ehdr.e_entry) + lo_va_user - lo_va_stub);
        set_te32(&elfout.phdr[0].p_vaddr, lo_va_user);
        set_te32(&elfout.phdr[0].p_paddr, lo_va_user);
                              lo_va_stub    = lo_va_user;
        adrc = lo_va_stub;
        adrm = getbrk(phdri, e_phnum);
        adrx = hlen + (page_mask & (~page_mask + adrm));  // round up to page boundary
    }
    adrm = page_mask & (~page_mask + adrm);  // round up to page boundary
    adrc = page_mask & (~page_mask + adrc);  // round up to page boundary

    linker->defineSymbol("CPR0", 4+ linker->getSymbolOffset("cpr0"));
    linker->defineSymbol("LENF", 4+ linker->getSymbolOffset("end_decompress"));

    linker->defineSymbol("ADRM", adrm);  // addr for map
}

void PackLinuxElf32armLe::defineSymbols(Filter const *ft)
{
    ARM_defineSymbols(ft);
}

void PackLinuxElf32armBe::defineSymbols(Filter const *ft)
{
    ARM_defineSymbols(ft);
}

void PackLinuxElf32mipseb::defineSymbols(Filter const * /*ft*/)
{
    unsigned const hlen = sz_elf_hdrs + sizeof(l_info) + sizeof(p_info);

    // We want to know if compressed data, plus stub, plus a couple pages,
    // will fit below the uncompressed program in memory.  But we don't
    // know the final total compressed size yet, so use the uncompressed
    // size (total over all PT_LOAD32) as an upper bound.
    unsigned len = 0;
    unsigned lo_va_user = ~0u;  // infinity
    for (int j= e_phnum; --j>=0; ) {
        if (PT_LOAD32 == get_te32(&phdri[j].p_type)) {
            len += (unsigned)get_te32(&phdri[j].p_filesz);
            unsigned const va = get_te32(&phdri[j].p_vaddr);
            if (va < lo_va_user) {
                lo_va_user = va;
            }
        }
    }
    lsize = /*getLoaderSize()*/  64 * 1024;  // XXX: upper bound; avoid circularity
    unsigned lo_va_stub = get_te32(&elfout.phdr[0].p_vaddr);
    unsigned adrc;
    unsigned adrm;
    unsigned adru;
    unsigned adrx;
    unsigned cntc;
    unsigned lenm;
    unsigned lenu;
    len += (7&-lsize) + lsize;
    bool const is_big = (lo_va_user < (lo_va_stub + len + 2*page_size));
    if (is_big) {
        set_te32(    &elfout.ehdr.e_entry,
            get_te32(&elfout.ehdr.e_entry) + lo_va_user - lo_va_stub);
        set_te32(&elfout.phdr[0].p_vaddr, lo_va_user);
        set_te32(&elfout.phdr[0].p_paddr, lo_va_user);
               lo_va_stub      = lo_va_user;
        adrc = lo_va_stub;
        adrm = getbrk(phdri, e_phnum);
        adru = page_mask & (~page_mask + adrm);  // round up to page boundary
        adrx = adru + hlen;
        lenm = page_size + len;
        lenu = page_size + len;
        cntc = len >> 3;  // over-estimate; corrected at runtime
    }
    else {
        adrm = lo_va_stub + len;
        adrc = adrm;
        adru = lo_va_stub;
        adrx = lo_va_stub + hlen;
        lenm = page_size;
        lenu = page_size + len;
        cntc = 0;
    }
    adrm = page_mask & (~page_mask + adrm);  // round up to page boundary
    adrc = page_mask & (~page_mask + adrc);  // round up to page boundary

    linker->defineSymbol("ADRX", adrx); // compressed input for eXpansion

    // For actual moving, we need the true count, which depends on sz_pack2
    // and is not yet known.  So the runtime stub detects "no move"
    // if adrm==adrc, and otherwise uses actual sz_pack2 to compute cntc.
    //linker->defineSymbol("CNTC", cntc);  // count  for copy

    linker->defineSymbol("ADRC", adrc);  // addr for copy
    linker->defineSymbol("LENU", lenu);  // len  for unmap
    linker->defineSymbol("ADRU", adru);  // addr for unmap
    linker->defineSymbol("LENM", lenm);  // len  for map
    linker->defineSymbol("ADRM", adrm);  // addr for map

    //linker->dumpSymbols();  // debug
}

void PackLinuxElf32mipsel::defineSymbols(Filter const * /*ft*/)
{
    unsigned const hlen = sz_elf_hdrs + sizeof(l_info) + sizeof(p_info);

    // We want to know if compressed data, plus stub, plus a couple pages,
    // will fit below the uncompressed program in memory.  But we don't
    // know the final total compressed size yet, so use the uncompressed
    // size (total over all PT_LOAD32) as an upper bound.
    unsigned len = 0;
    unsigned lo_va_user = ~0u;  // infinity
    for (int j= e_phnum; --j>=0; ) {
        if (PT_LOAD32 == get_te32(&phdri[j].p_type)) {
            len += (unsigned)get_te32(&phdri[j].p_filesz);
            unsigned const va = get_te32(&phdri[j].p_vaddr);
            if (va < lo_va_user) {
                lo_va_user = va;
            }
        }
    }
    lsize = /*getLoaderSize()*/  64 * 1024;  // XXX: upper bound; avoid circularity
    unsigned lo_va_stub = get_te32(&elfout.phdr[0].p_vaddr);
    unsigned adrc;
    unsigned adrm;
    unsigned adru;
    unsigned adrx;
    unsigned cntc;
    unsigned lenm;
    unsigned lenu;
    len += (7&-lsize) + lsize;
    bool const is_big = (lo_va_user < (lo_va_stub + len + 2*page_size));
    if (is_big) {
        set_te32(    &elfout.ehdr.e_entry,
            get_te32(&elfout.ehdr.e_entry) + lo_va_user - lo_va_stub);
        set_te32(&elfout.phdr[0].p_vaddr, lo_va_user);
        set_te32(&elfout.phdr[0].p_paddr, lo_va_user);
               lo_va_stub      = lo_va_user;
        adrc = lo_va_stub;
        adrm = getbrk(phdri, e_phnum);
        adru = page_mask & (~page_mask + adrm);  // round up to page boundary
        adrx = adru + hlen;
        lenm = page_size + len;
        lenu = page_size + len;
        cntc = len >> 3;  // over-estimate; corrected at runtime
    }
    else {
        adrm = lo_va_stub + len;
        adrc = adrm;
        adru = lo_va_stub;
        adrx = lo_va_stub + hlen;
        lenm = page_size;
        lenu = page_size + len;
        cntc = 0;
    }
    adrm = page_mask & (~page_mask + adrm);  // round up to page boundary
    adrc = page_mask & (~page_mask + adrc);  // round up to page boundary

    linker->defineSymbol("ADRX", adrx); // compressed input for eXpansion

    // For actual moving, we need the true count, which depends on sz_pack2
    // and is not yet known.  So the runtime stub detects "no move"
    // if adrm==adrc, and otherwise uses actual sz_pack2 to compute cntc.
    //linker->defineSymbol("CNTC", cntc);  // count  for copy

    linker->defineSymbol("ADRC", adrc);  // addr for copy
    linker->defineSymbol("LENU", lenu);  // len  for unmap
    linker->defineSymbol("ADRU", adru);  // addr for unmap
    linker->defineSymbol("LENM", lenm);  // len  for map
    linker->defineSymbol("ADRM", adrm);  // addr for map

    //linker->dumpSymbols();  // debug
}

void PackLinuxElf32::pack4(OutputFile *fo, Filter &ft)
{
    overlay_offset = sz_elf_hdrs + sizeof(linfo);
    unsigned const zero = 0;
    unsigned len = fo->getBytesWritten();
    fo->write(&zero, 3& -len);  // align to 0 mod 4
    len += 3& -len;
    set_te32(&elfout.phdr[0].p_filesz, len);
    super::pack4(fo, ft);  // write PackHeader and overlay_offset

    // Cannot pre-round .p_memsz.  If .p_filesz < .p_memsz, then kernel
    // tries to make .bss, which requires PF_W.
    // But strict SELinux (or PaX, grSecurity) disallows PF_W with PF_X.
#if 0  /*{*/
    // pre-calculate for benefit of runtime disappearing act via munmap()
    set_te32(&elfout.phdr[0].p_memsz, page_mask & (~page_mask + len));
#else  /*}{*/
    set_te32(&elfout.phdr[0].p_memsz, len);
#endif  /*}*/

    // rewrite Elf header
    if (Elf32_Ehdr::ET_DYN==get_te16(&ehdri.e_type)) {
        unsigned const base= get_te32(&elfout.phdr[0].p_vaddr);
        set_te16(&elfout.ehdr.e_type, Elf32_Ehdr::ET_DYN);
        set_te16(&elfout.ehdr.e_phnum, 1);
        set_te32(    &elfout.ehdr.e_entry,
            get_te32(&elfout.ehdr.e_entry) -  base);
        set_te32(&elfout.phdr[0].p_vaddr, get_te32(&elfout.phdr[0].p_vaddr) - base);
        set_te32(&elfout.phdr[0].p_paddr, get_te32(&elfout.phdr[0].p_paddr) - base);
        // Strict SELinux (or PaX, grSecurity) disallows PF_W with PF_X
        //elfout.phdr[0].p_flags |= Elf32_Phdr::PF_W;
    }

    fo->seek(0, SEEK_SET);
    if (0!=xct_off) {  // shared library
        ehdri.e_ident[0+hatch_off] = 0xcd;  // INT 0x80 (syscall [munmap])
        ehdri.e_ident[1+hatch_off] = 0x80;
        ehdri.e_ident[2+hatch_off] = 0x61;  // POPA
        ehdri.e_ident[3+hatch_off] = 0xc3;  // RET
        fo->rewrite(&ehdri, sizeof(ehdri));
        fo->rewrite(phdri, e_phnum * sizeof(*phdri));
    }
    else {
        if (Elf32_Phdr::PT_NOTE==get_te32(&elfout.phdr[2].p_type)) {
            unsigned const reloc = get_te32(&elfout.phdr[0].p_vaddr);
            set_te32(            &elfout.phdr[2].p_vaddr,
                reloc + get_te32(&elfout.phdr[2].p_vaddr));
            set_te32(            &elfout.phdr[2].p_paddr,
                reloc + get_te32(&elfout.phdr[2].p_paddr));
            fo->rewrite(&elfout, sz_elf_hdrs);
            fo->rewrite(&elfnote, sizeof(elfnote));
        }
        else {
            fo->rewrite(&elfout, sz_elf_hdrs);
        }
        fo->rewrite(&linfo, sizeof(linfo));
    }
}

void PackLinuxElf64::pack4(OutputFile *fo, Filter &ft)
{
    overlay_offset = sz_elf_hdrs + sizeof(linfo);
    unsigned const zero = 0;
    unsigned len = fo->getBytesWritten();
    fo->write(&zero, 3& -len);  // align to 0 mod 4
    len += 3& -len;
    set_te64(&elfout.phdr[0].p_filesz, len);
    super::pack4(fo, ft);  // write PackHeader and overlay_offset

    // Cannot pre-round .p_memsz.  If .p_filesz < .p_memsz, then kernel
    // tries to make .bss, which requires PF_W.
    // But strict SELinux (or PaX, grSecurity) disallows PF_W with PF_X.
#if 0  /*{*/
    // pre-calculate for benefit of runtime disappearing act via munmap()
    set_te64(&elfout.phdr[0].p_memsz, page_mask & (~page_mask + len));
#else  /*}{*/
    set_te64(&elfout.phdr[0].p_memsz, len);
#endif  /*}*/

    // rewrite Elf header
    fo->seek(0, SEEK_SET);
    fo->rewrite(&elfout, sz_elf_hdrs);
    fo->rewrite(&linfo, sizeof(linfo));
}

<<<<<<< HEAD
void PackLinuxElf32::unpack(OutputFile *fo)
{
#define MAX_ELF_HDR 512
    union {
        unsigned char buf[MAX_ELF_HDR];
        //struct { Elf32_Ehdr ehdr; Elf32_Phdr phdr; } e;
    } u;
    Elf32_Ehdr *const ehdr = (Elf32_Ehdr *) u.buf;
    Elf32_Phdr const *phdr = (Elf32_Phdr *) (u.buf + sizeof(*ehdr));

    unsigned szb_info = sizeof(b_info);
    {
        fi->seek(0, SEEK_SET);
        fi->readx(u.buf, MAX_ELF_HDR);
        unsigned const e_entry = get_te32(&ehdr->e_entry);
        if (e_entry < 0x401180
        &&  ehdr->e_machine==Elf32_Ehdr::EM_386) { /* old style, 8-byte b_info */
            szb_info = 2*sizeof(unsigned);
        }
    }

    fi->seek(overlay_offset, SEEK_SET);
    p_info hbuf;
    fi->readx(&hbuf, sizeof(hbuf));
    unsigned orig_file_size = get_te32(&hbuf.p_filesize);
    blocksize = get_te32(&hbuf.p_blocksize);
    if (file_size > (off_t)orig_file_size || blocksize > orig_file_size)
        throwCantUnpack("file header corrupted");

    ibuf.alloc(blocksize + OVERHEAD);
    b_info bhdr; memset(&bhdr, 0, sizeof(bhdr));
    fi->readx(&bhdr, szb_info);
    ph.u_len = get_te32(&bhdr.sz_unc);
    ph.c_len = get_te32(&bhdr.sz_cpr);
    ph.filter_cto = bhdr.b_cto8;

    // Uncompress Ehdr and Phdrs.
    bool is_shlib = (sizeof(u) < ph.u_len);
    if (is_shlib) {
        fi->seek(0, SEEK_SET);
        fi->readx(ibuf, file_size);  // the whole compressed file
            // FIXME: re-construct original Ehdr and Phdrs in ibuf
        fo->write(ibuf, overlay_offset);
            // FIXME: not finished
        return;
    }
    fi->readx(ibuf, ph.c_len);
    if (!is_shlib) {
        decompress(ibuf, (upx_byte *)ehdr, false);
        fi->seek(- (off_t) (szb_info + ph.c_len), SEEK_CUR);
    }

    unsigned total_in = 0;
    unsigned total_out = 0;
    unsigned c_adler = upx_adler32(NULL, 0);
    unsigned u_adler = upx_adler32(NULL, 0);

    // decompress PT_LOAD32
    bool first_PF_X = true;
    unsigned const u_phnum = get_te16(&ehdr->e_phnum);
    for (unsigned j=0; j < u_phnum; ++phdr, ++j) {
        if (PT_LOAD32==get_te32(&phdr->p_type)) {
            unsigned const filesz = get_te32(&phdr->p_filesz);
            unsigned const offset = get_te32(&phdr->p_offset);
            if (fo)
                fo->seek(offset, SEEK_SET);
            if (Elf32_Phdr::PF_X & get_te32(&phdr->p_flags)) {
                unpackExtent(filesz, fo, total_in, total_out,
                    c_adler, u_adler, first_PF_X, szb_info);
                first_PF_X = false;
            }
            else {
                unpackExtent(filesz, fo, total_in, total_out,
                    c_adler, u_adler, false, szb_info);
            }
        }
    }

    phdr = (Elf32_Phdr *) (u.buf + sizeof(*ehdr));
    for (unsigned j = 0; j < u_phnum; ++j) {
        unsigned const size = find_LOAD_gap(phdr, j, u_phnum);
        if (size) {
            unsigned const where = get_te32(&phdr[j].p_offset) +
                                   get_te32(&phdr[j].p_filesz);
            if (fo)
                fo->seek(where, SEEK_SET);
            unpackExtent(size, fo, total_in, total_out,
                c_adler, u_adler, false, szb_info);
        }
    }

    // check for end-of-file
    fi->readx(&bhdr, szb_info);
    unsigned const sz_unc = ph.u_len = get_te32(&bhdr.sz_unc);

    if (sz_unc == 0) { // uncompressed size 0 -> EOF
        // note: magic is always stored le32
        unsigned const sz_cpr = get_le32(&bhdr.sz_cpr);
        if (sz_cpr != UPX_MAGIC_LE32)  // sz_cpr must be h->magic
            throwCompressedDataViolation();
    }
    else { // extra bytes after end?
        throwCompressedDataViolation();
    }

    // update header with totals
    ph.c_len = total_in;
    ph.u_len = total_out;

    // all bytes must be written
    if (total_out != orig_file_size)
        throwEOFException();

    // finally test the checksums
    if (ph.c_adler != c_adler || ph.u_adler != u_adler)
        throwChecksumError();
#undef MAX_ELF_HDR
}

=======
>>>>>>> df4bd6a6
void PackLinuxElf64::unpack(OutputFile *fo)
{
#define MAX_ELF_HDR 1024
    union {
        unsigned char buf[MAX_ELF_HDR];
        //struct { Elf64_Ehdr ehdr; Elf64_Phdr phdr; } e;
    } u;
    Elf64_Ehdr *const ehdr = (Elf64_Ehdr *) u.buf;
    Elf64_Phdr const *phdr = (Elf64_Phdr *) (u.buf + sizeof(*ehdr));

    unsigned szb_info = sizeof(b_info);
    {
        fi->seek(0, SEEK_SET);
        fi->readx(u.buf, MAX_ELF_HDR);
        acc_uint64l_t const e_entry = get_te64(&ehdr->e_entry);
        if (e_entry < 0x401180
        &&  ehdr->e_machine==Elf64_Ehdr::EM_386) { /* old style, 8-byte b_info */
            szb_info = 2*sizeof(unsigned);
        }
    }

    fi->seek(overlay_offset, SEEK_SET);
    p_info hbuf;
    fi->readx(&hbuf, sizeof(hbuf));
    unsigned orig_file_size = get_te32(&hbuf.p_filesize);
    blocksize = get_te32(&hbuf.p_blocksize);
    if (file_size > (off_t)orig_file_size || blocksize > orig_file_size)
        throwCantUnpack("file header corrupted");

    ibuf.alloc(blocksize + OVERHEAD);
    b_info bhdr; memset(&bhdr, 0, sizeof(bhdr));
    fi->readx(&bhdr, szb_info);
    ph.u_len = get_te32(&bhdr.sz_unc);
    ph.c_len = get_te32(&bhdr.sz_cpr);
    ph.filter_cto = bhdr.b_cto8;

    // Uncompress Ehdr and Phdrs.
    fi->readx(ibuf, ph.c_len);
    decompress(ibuf, (upx_byte *)ehdr, false);

    unsigned total_in = 0;
    unsigned total_out = 0;
    unsigned c_adler = upx_adler32(NULL, 0);
    unsigned u_adler = upx_adler32(NULL, 0);

    // decompress PT_LOAD32
    bool first_PF_X = true;
    unsigned const u_phnum = get_te16(&ehdr->e_phnum);
    fi->seek(- (off_t) (szb_info + ph.c_len), SEEK_CUR);
    for (unsigned j=0; j < u_phnum; ++phdr, ++j) {
        if (PT_LOAD32==get_te32(&phdr->p_type)) {
            acc_uint64l_t const filesz = get_te64(&phdr->p_filesz);
            acc_uint64l_t const offset = get_te64(&phdr->p_offset);
            if (fo)
                fo->seek(offset, SEEK_SET);
            if (Elf64_Phdr::PF_X & get_te32(&phdr->p_flags)) {
                unpackExtent(filesz, fo, total_in, total_out,
                    c_adler, u_adler, first_PF_X, szb_info);
                first_PF_X = false;
            }
            else {
                unpackExtent(filesz, fo, total_in, total_out,
                    c_adler, u_adler, false, szb_info);
            }
        }
    }

    phdr = (Elf64_Phdr *) (u.buf + sizeof(*ehdr));
    for (unsigned j = 0; j < u_phnum; ++j) {
        unsigned const size = find_LOAD_gap(phdr, j, u_phnum);
        if (size) {
            unsigned const where = get_te64(&phdr[j].p_offset) +
                                   get_te64(&phdr[j].p_filesz);
            if (fo)
                fo->seek(where, SEEK_SET);
            unpackExtent(size, fo, total_in, total_out,
                c_adler, u_adler, false, szb_info);
        }
    }

    // check for end-of-file
    fi->readx(&bhdr, szb_info);
    unsigned const sz_unc = ph.u_len = get_te32(&bhdr.sz_unc);

    if (sz_unc == 0) { // uncompressed size 0 -> EOF
        // note: magic is always stored le32
        unsigned const sz_cpr = get_le32(&bhdr.sz_cpr);
        if (sz_cpr != UPX_MAGIC_LE32)  // sz_cpr must be h->magic
            throwCompressedDataViolation();
    }
    else { // extra bytes after end?
        throwCompressedDataViolation();
    }

    // update header with totals
    ph.c_len = total_in;
    ph.u_len = total_out;

    // all bytes must be written
    if (total_out != orig_file_size)
        throwEOFException();

    // finally test the checksums
    if (ph.c_adler != c_adler || ph.u_adler != u_adler)
        throwChecksumError();
#undef MAX_ELF_HDR
}


/*************************************************************************
//
**************************************************************************/

PackLinuxElf32x86::PackLinuxElf32x86(InputFile *f) : super(f)
{
    e_machine = Elf32_Ehdr::EM_386;
    ei_class  = Elf32_Ehdr::ELFCLASS32;
    ei_data   = Elf32_Ehdr::ELFDATA2LSB;
    ei_osabi  = Elf32_Ehdr::ELFOSABI_LINUX;
}

PackLinuxElf32x86::~PackLinuxElf32x86()
{
}

Linker* PackLinuxElf32x86::newLinker() const
{
    return new ElfLinkerX86;
}

PackBSDElf32x86::PackBSDElf32x86(InputFile *f) : super(f)
{
    e_machine = Elf32_Ehdr::EM_386;
    ei_class  = Elf32_Ehdr::ELFCLASS32;
    ei_data   = Elf32_Ehdr::ELFDATA2LSB;
}

PackBSDElf32x86::~PackBSDElf32x86()
{
}

PackFreeBSDElf32x86::PackFreeBSDElf32x86(InputFile *f) : super(f)
{
    ei_osabi  = Elf32_Ehdr::ELFOSABI_FREEBSD;
}

PackFreeBSDElf32x86::~PackFreeBSDElf32x86()
{
}

PackNetBSDElf32x86::PackNetBSDElf32x86(InputFile *f) : super(f)
{
    ei_osabi  = Elf32_Ehdr::ELFOSABI_NETBSD;
    osabi_note = "NetBSD";
}

PackNetBSDElf32x86::~PackNetBSDElf32x86()
{
}

PackOpenBSDElf32x86::PackOpenBSDElf32x86(InputFile *f) : super(f)
{
    ei_osabi  = Elf32_Ehdr::ELFOSABI_OPENBSD;
    osabi_note = "OpenBSD";
}

PackOpenBSDElf32x86::~PackOpenBSDElf32x86()
{
}

int const *
PackLinuxElf32x86::getFilters() const
{
    static const int filters[] = {
        0x49, 0x46,
// FIXME 2002-11-11: We use stub/fold_elf86.asm, which calls the
// decompressor multiple times, and unfilter is independent of decompress.
// Currently only filters 0x49, 0x46, 0x80..0x87 can handle this;
// and 0x80..0x87 are regarded as "untested".
#if 0
        0x26, 0x24, 0x11, 0x14, 0x13, 0x16, 0x25, 0x15, 0x12,
#endif
#if 0
        0x83, 0x36, 0x26,
              0x86, 0x80,
        0x84, 0x87, 0x81,
        0x82, 0x85,
        0x24, 0x16, 0x13, 0x14, 0x11, 0x25, 0x15, 0x12,
#endif
    FT_END };
    return filters;
}

PackLinuxElf32armLe::PackLinuxElf32armLe(InputFile *f) : super(f)
{
    e_machine = Elf32_Ehdr::EM_ARM;
    ei_class  = Elf32_Ehdr::ELFCLASS32;
    ei_data   = Elf32_Ehdr::ELFDATA2LSB;
    ei_osabi  = Elf32_Ehdr::ELFOSABI_ARM;
}

PackLinuxElf32armLe::~PackLinuxElf32armLe()
{
}

PackLinuxElf32mipseb::PackLinuxElf32mipseb(InputFile *f) : super(f)
{
    e_machine = Elf32_Ehdr::EM_MIPS;
    ei_class  = Elf32_Ehdr::ELFCLASS32;
    ei_data   = Elf32_Ehdr::ELFDATA2MSB;
    ei_osabi  = Elf32_Ehdr::ELFOSABI_LINUX;
}

PackLinuxElf32mipseb::~PackLinuxElf32mipseb()
{
}

PackLinuxElf32mipsel::PackLinuxElf32mipsel(InputFile *f) : super(f)
{
    e_machine = Elf32_Ehdr::EM_MIPS;
    ei_class  = Elf32_Ehdr::ELFCLASS32;
    ei_data   = Elf32_Ehdr::ELFDATA2LSB;
    ei_osabi  = Elf32_Ehdr::ELFOSABI_LINUX;
}

PackLinuxElf32mipsel::~PackLinuxElf32mipsel()
{
}

Linker* PackLinuxElf32armLe::newLinker() const
{
    return new ElfLinkerArmLE();
}

Linker* PackLinuxElf32mipseb::newLinker() const
{
    return new ElfLinkerMipsBE();
}

Linker* PackLinuxElf32mipsel::newLinker() const
{
    return new ElfLinkerMipsLE();
}

PackLinuxElf32armBe::PackLinuxElf32armBe(InputFile *f) : super(f)
{
    e_machine = Elf32_Ehdr::EM_ARM;
    ei_class  = Elf32_Ehdr::ELFCLASS32;
    ei_data   = Elf32_Ehdr::ELFDATA2MSB;
    ei_osabi  = Elf32_Ehdr::ELFOSABI_ARM;
}

PackLinuxElf32armBe::~PackLinuxElf32armBe()
{
}

Linker* PackLinuxElf32armBe::newLinker() const
{
    return new ElfLinkerArmBE();
}

unsigned
PackLinuxElf32::elf_get_offset_from_address(unsigned const addr) const
{
    Elf32_Phdr const *phdr = phdri;
    int j = e_phnum;
    for (; --j>=0; ++phdr) if (PT_LOAD32 == get_te32(&phdr->p_type)) {
        unsigned const t = addr - get_te32(&phdr->p_vaddr);
        if (t < get_te32(&phdr->p_filesz)) {
            return t + get_te32(&phdr->p_offset);
        }
    }
    return 0;
}

void const *
PackLinuxElf32::elf_find_dynamic(unsigned int const key) const
{
    Elf32_Dyn const *dynp= dynseg;
    if (dynp)
    for (; Elf32_Dyn::DT_NULL!=dynp->d_tag; ++dynp) if (get_te32(&dynp->d_tag)==key) {
        unsigned const t= elf_get_offset_from_address(get_te32(&dynp->d_val));
        if (t) {
            return t + file_image;
        }
        break;
    }
    return 0;
}

uint64_t
PackLinuxElf32::elf_unsigned_dynamic(unsigned int const key) const
{
    Elf32_Dyn const *dynp= dynseg;
    if (dynp)
    for (; Elf32_Dyn::DT_NULL!=dynp->d_tag; ++dynp) if (get_te32(&dynp->d_tag)==key) {
        return get_te32(&dynp->d_val);
    }
    return 0;
}

unsigned
PackLinuxElf64::elf_get_offset_from_address(unsigned const addr) const
{
    Elf64_Phdr const *phdr = phdri;
    int j = e_phnum;
    for (; --j>=0; ++phdr) if (PT_LOAD64 == get_te64(&phdr->p_type)) {
        unsigned const t = addr - get_te64(&phdr->p_vaddr);
        if (t < get_te64(&phdr->p_filesz)) {
            return t + get_te64(&phdr->p_offset);
        }
    }
    return 0;
}

void const *
PackLinuxElf64::elf_find_dynamic(unsigned int const key) const
{
    Elf64_Dyn const *dynp= dynseg;
    if (dynp)
    for (; Elf64_Dyn::DT_NULL!=dynp->d_tag; ++dynp) if (get_te64(&dynp->d_tag)==key) {
        unsigned const t= elf_get_offset_from_address(get_te64(&dynp->d_val));
        if (t) {
            return t + file_image;
        }
        break;
    }
    return 0;
}

uint64_t
PackLinuxElf64::elf_unsigned_dynamic(unsigned int const key) const
{
    Elf64_Dyn const *dynp= dynseg;
    if (dynp)
    for (; Elf64_Dyn::DT_NULL!=dynp->d_tag; ++dynp) if (get_te64(&dynp->d_tag)==key) {
        return get_te64(&dynp->d_val);
    }
    return 0;
}

unsigned PackLinuxElf32::gnu_hash(char const *q)
{
    unsigned char const *p = (unsigned char const *)q;
    unsigned h;

    for (h= 5381; 0!=*p; ++p) {
        h += *p + (h << 5);
    }
    return h;
}

unsigned PackLinuxElf32::elf_hash(char const *p)
{
    unsigned h;
    for (h= 0; 0!=*p; ++p) {
        h = *p + (h<<4);
        {
            unsigned const t = 0xf0000000u & h;
            h &= ~t;
            h ^= t>>24;
        }
    }
    return h;
}

Elf32_Sym const *PackLinuxElf32::elf_lookup(char const *name) const
{
    if (hashtab && dynsym && dynstr) {
        unsigned const nbucket = get_te32(&hashtab[0]);
        unsigned const *const buckets = &hashtab[2];
        unsigned const *const chains = &buckets[nbucket];
        unsigned const m = elf_hash(name) % nbucket;
        unsigned si;
        for (si= get_te32(&buckets[m]); 0!=si; si= get_te32(&chains[si])) {
            char const *const p= get_te32(&dynsym[si].st_name) + dynstr;
            if (0==strcmp(name, p)) {
                return &dynsym[si];
            }
        }
    }
    if (gashtab && dynsym && dynstr) {
        unsigned const n_bucket = get_te32(&gashtab[0]);
        unsigned const symbias  = get_te32(&gashtab[1]);
        unsigned const n_bitmask = get_te32(&gashtab[2]);
        unsigned const gnu_shift = get_te32(&gashtab[3]);
        unsigned const *const bitmask = &gashtab[4];
        unsigned const *const buckets = &bitmask[n_bitmask];

        unsigned const h = gnu_hash(name);
        unsigned const hbit1 = 037& h;
        unsigned const hbit2 = 037& (h>>gnu_shift);
        unsigned const w = get_te32(&bitmask[(n_bitmask -1) & (h>>5)]);

        if (1& (w>>hbit1) & (w>>hbit2)) {
            unsigned bucket = get_te32(&buckets[h % n_bucket]);
            if (0!=bucket) {
                Elf32_Sym const *dsp = dynsym;
                unsigned const *const hasharr = &buckets[n_bucket];
                unsigned const *hp = &hasharr[bucket - symbias];

                dsp += bucket;
                do if (0==((h ^ get_te32(hp))>>1)) {
                    char const *const p = get_te32(&dsp->st_name) + dynstr;
                    if (0==strcmp(name, p)) {
                        return dsp;
                    }
                } while (++dsp, 0==(1u& get_te32(hp++)));
            }
        }
    }
    return 0;

}

void PackLinuxElf32::unpack(OutputFile *fo)
{
#define MAX_ELF_HDR 512
    union {
        unsigned char buf[MAX_ELF_HDR];
        //struct { Elf32_Ehdr ehdr; Elf32_Phdr phdr; } e;
    } u;
    Elf32_Ehdr *const ehdr = (Elf32_Ehdr *) u.buf;
    Elf32_Phdr *phdr = (Elf32_Phdr *) (u.buf + sizeof(*ehdr));
    unsigned old_data_off = 0;
    unsigned old_data_len = 0;
    unsigned old_dtinit = 0;

    unsigned szb_info = sizeof(b_info);
    {
        fi->seek(0, SEEK_SET);
        fi->readx(u.buf, MAX_ELF_HDR);
        if (get_te32(&ehdr->e_entry) < 0x401180
        &&  Elf32_Ehdr::EM_386 ==get_te16(&ehdr->e_machine)
        &&  Elf32_Ehdr::ET_EXEC==get_te16(&ehdr->e_type)) {
            // Beware ET_DYN.e_entry==0x10f0 (or so) does NOT qualify here.
            /* old style, 8-byte b_info */
            szb_info = 2*sizeof(unsigned);
        }
    }
    old_dtinit = ehdr->e_shoff;

    fi->seek(overlay_offset, SEEK_SET);
    p_info hbuf;
    fi->readx(&hbuf, sizeof(hbuf));
    unsigned orig_file_size = get_te32(&hbuf.p_filesize);
    blocksize = get_te32(&hbuf.p_blocksize);
    if (file_size > (off_t)orig_file_size || blocksize > orig_file_size)
        throwCantUnpack("file header corrupted");

    ibuf.alloc(blocksize + OVERHEAD);
    b_info bhdr; memset(&bhdr, 0, sizeof(bhdr));
    fi->readx(&bhdr, szb_info);
    ph.u_len = get_te32(&bhdr.sz_unc);
    ph.c_len = get_te32(&bhdr.sz_cpr);
    ph.filter_cto = bhdr.b_cto8;
    bool const is_shlib = ehdr->e_ident[12]==0xcd;

    // Peek at resulting Ehdr and Phdrs for use in controlling unpacking.
    // Uncompress an extra time, and don't verify or update checksums.
    if (ibuf.getSize() < ph.c_len  ||  sizeof(u) < ph.u_len)
        throwCompressedDataViolation();
    fi->readx(ibuf, ph.c_len);
    decompress(ibuf, (upx_byte *)ehdr, false);
    fi->seek(- (off_t) (szb_info + ph.c_len), SEEK_CUR);

    unsigned const u_phnum = get_te16(&ehdr->e_phnum);
    unsigned total_in = 0;
    unsigned total_out = 0;
    unsigned c_adler = upx_adler32(NULL, 0);
    unsigned u_adler = upx_adler32(NULL, 0);

    if (is_shlib) {
        // Unpack and output the Ehdr and Phdrs for real.
        // This depends on position within input file fi.
        unpackExtent(ph.u_len, fo, total_in, total_out,
            c_adler, u_adler, false, szb_info);

        // The first PT_LOAD.  Part is not compressed (for benefit of rtld.)
        // Read enough to position the input for next unpackExtent.
        fi->seek(0, SEEK_SET);
        fi->readx(ibuf, overlay_offset + sizeof(hbuf) + szb_info + ph.c_len);
        if (fo) {
            fo->write(ibuf + ph.u_len, overlay_offset - ph.u_len);
        }
        // Search the Phdrs of compressed
        int n_ptload = 0;
        phdr = (Elf32_Phdr *)(1+ (Elf32_Ehdr *)(unsigned char *)ibuf);
        for (unsigned j=0; j < u_phnum; ++phdr, ++j) {
            if (PT_LOAD32==get_te32(&phdr->p_type) && 0!=n_ptload++) {
                old_data_off = get_te32(&phdr->p_offset);
                old_data_len = get_te32(&phdr->p_filesz);
                break;
            }
        }

        total_in  = overlay_offset;
        total_out = overlay_offset;
        ph.u_len = 0;

        // Decompress and unfilter the tail of first PT_LOAD.
        phdr = (Elf32_Phdr *)(1+ ehdr);
        for (unsigned j=0; j < u_phnum; ++phdr, ++j) {
            if (PT_LOAD32==get_te32(&phdr->p_type)) {
                ph.u_len = get_te32(&phdr->p_filesz) - overlay_offset;
                break;
            }
        }
        unpackExtent(ph.u_len, fo, total_in, total_out,
            c_adler, u_adler, false, szb_info);
    }
    else {  // main executable
        // Decompress each PT_LOAD.
        bool first_PF_X = true;
        for (unsigned j=0; j < u_phnum; ++phdr, ++j) {
            if (PT_LOAD32==get_te32(&phdr->p_type)) {
                unsigned const filesz = get_te32(&phdr->p_filesz);
                unsigned const offset = get_te32(&phdr->p_offset);
                if (fo)
                    fo->seek(offset, SEEK_SET);
                if (Elf32_Phdr::PF_X & get_te32(&phdr->p_flags)) {
                    unpackExtent(filesz, fo, total_in, total_out,
                        c_adler, u_adler, first_PF_X, szb_info);
                    first_PF_X = false;
                }
                else {
                    unpackExtent(filesz, fo, total_in, total_out,
                        c_adler, u_adler, false, szb_info);
                }
            }
        }
    }

    // The gaps between PT_LOAD and after last PT_LOAD
    phdr = (Elf32_Phdr *) (u.buf + sizeof(*ehdr));
    for (unsigned j = 0; j < u_phnum; ++j) {
        unsigned const size = find_LOAD_gap(phdr, j, u_phnum);
        if (size) {
            unsigned const where = get_te32(&phdr[j].p_offset) +
                                   get_te32(&phdr[j].p_filesz);
            if (fo)
                fo->seek(where, SEEK_SET);
            unpackExtent(size, fo, total_in, total_out,
                c_adler, u_adler, false, szb_info);
        }
    }

    // check for end-of-file
    fi->readx(&bhdr, szb_info);
    unsigned const sz_unc = ph.u_len = get_te32(&bhdr.sz_unc);

    if (sz_unc == 0) { // uncompressed size 0 -> EOF
        // note: magic is always stored le32
        unsigned const sz_cpr = get_le32(&bhdr.sz_cpr);
        if (sz_cpr != UPX_MAGIC_LE32)  // sz_cpr must be h->magic
            throwCompressedDataViolation();
    }
    else { // extra bytes after end?
        throwCompressedDataViolation();
    }

    if (is_shlib) {  // the non-first PT_LOAD
        int n_ptload = 0;
        unsigned load_off = 0;
        phdr = (Elf32_Phdr *) (u.buf + sizeof(*ehdr));
        for (unsigned j= 0; j < u_phnum; ++j, ++phdr) {
            if (PT_LOAD32==get_te32(&phdr->p_type) && 0!=n_ptload++) {
                load_off = get_te32(&phdr->p_offset);
                fi->seek(old_data_off, SEEK_SET);
                fi->readx(ibuf, old_data_len);
                total_in  += old_data_len;
                total_out += old_data_len;
                if (fo) {
                    fo->seek(get_te32(&phdr->p_offset), SEEK_SET);
                    fo->rewrite(ibuf, old_data_len);
                }
            }
        }
        // Restore DT_INIT.d_val
        phdr = (Elf32_Phdr *) (u.buf + sizeof(*ehdr));
        for (unsigned j= 0; j < u_phnum; ++j, ++phdr) {
            if (phdr->PT_DYNAMIC==get_te32(&phdr->p_type)) {
                unsigned const dyn_off = get_te32(&phdr->p_offset);
                unsigned const dyn_len = get_te32(&phdr->p_filesz);
                Elf32_Dyn *dyn = (Elf32_Dyn *)((unsigned char *)ibuf +
                    (dyn_off - load_off));
                for (unsigned j2= 0; j2 < dyn_len; ++dyn, j2 += sizeof(*dyn)) {
                    if (dyn->DT_INIT==get_te32(&dyn->d_tag)) {
                        if (fo) {
                            fo->seek(sizeof(unsigned) + j2 + dyn_off, SEEK_SET);
                            fo->rewrite(&old_dtinit, sizeof(old_dtinit));
                            fo->seek(0, SEEK_END);
                        }
                        break;
                    }
                }
            }
        }
    }

    // update header with totals
    ph.c_len = total_in;
    ph.u_len = total_out;

    // all bytes must be written
    if (total_out != orig_file_size)
        throwEOFException();

    // finally test the checksums
    if (ph.c_adler != c_adler || ph.u_adler != u_adler)
        throwChecksumError();
#undef MAX_ELF_HDR
}

void PackLinuxElf::unpack(OutputFile */*fo*/)
{
    throwCantUnpack("internal error");
}

/*
vi:ts=4:et
*/
<|MERGE_RESOLUTION|>--- conflicted
+++ resolved
@@ -2078,128 +2078,6 @@
     fo->rewrite(&linfo, sizeof(linfo));
 }
 
-<<<<<<< HEAD
-void PackLinuxElf32::unpack(OutputFile *fo)
-{
-#define MAX_ELF_HDR 512
-    union {
-        unsigned char buf[MAX_ELF_HDR];
-        //struct { Elf32_Ehdr ehdr; Elf32_Phdr phdr; } e;
-    } u;
-    Elf32_Ehdr *const ehdr = (Elf32_Ehdr *) u.buf;
-    Elf32_Phdr const *phdr = (Elf32_Phdr *) (u.buf + sizeof(*ehdr));
-
-    unsigned szb_info = sizeof(b_info);
-    {
-        fi->seek(0, SEEK_SET);
-        fi->readx(u.buf, MAX_ELF_HDR);
-        unsigned const e_entry = get_te32(&ehdr->e_entry);
-        if (e_entry < 0x401180
-        &&  ehdr->e_machine==Elf32_Ehdr::EM_386) { /* old style, 8-byte b_info */
-            szb_info = 2*sizeof(unsigned);
-        }
-    }
-
-    fi->seek(overlay_offset, SEEK_SET);
-    p_info hbuf;
-    fi->readx(&hbuf, sizeof(hbuf));
-    unsigned orig_file_size = get_te32(&hbuf.p_filesize);
-    blocksize = get_te32(&hbuf.p_blocksize);
-    if (file_size > (off_t)orig_file_size || blocksize > orig_file_size)
-        throwCantUnpack("file header corrupted");
-
-    ibuf.alloc(blocksize + OVERHEAD);
-    b_info bhdr; memset(&bhdr, 0, sizeof(bhdr));
-    fi->readx(&bhdr, szb_info);
-    ph.u_len = get_te32(&bhdr.sz_unc);
-    ph.c_len = get_te32(&bhdr.sz_cpr);
-    ph.filter_cto = bhdr.b_cto8;
-
-    // Uncompress Ehdr and Phdrs.
-    bool is_shlib = (sizeof(u) < ph.u_len);
-    if (is_shlib) {
-        fi->seek(0, SEEK_SET);
-        fi->readx(ibuf, file_size);  // the whole compressed file
-            // FIXME: re-construct original Ehdr and Phdrs in ibuf
-        fo->write(ibuf, overlay_offset);
-            // FIXME: not finished
-        return;
-    }
-    fi->readx(ibuf, ph.c_len);
-    if (!is_shlib) {
-        decompress(ibuf, (upx_byte *)ehdr, false);
-        fi->seek(- (off_t) (szb_info + ph.c_len), SEEK_CUR);
-    }
-
-    unsigned total_in = 0;
-    unsigned total_out = 0;
-    unsigned c_adler = upx_adler32(NULL, 0);
-    unsigned u_adler = upx_adler32(NULL, 0);
-
-    // decompress PT_LOAD32
-    bool first_PF_X = true;
-    unsigned const u_phnum = get_te16(&ehdr->e_phnum);
-    for (unsigned j=0; j < u_phnum; ++phdr, ++j) {
-        if (PT_LOAD32==get_te32(&phdr->p_type)) {
-            unsigned const filesz = get_te32(&phdr->p_filesz);
-            unsigned const offset = get_te32(&phdr->p_offset);
-            if (fo)
-                fo->seek(offset, SEEK_SET);
-            if (Elf32_Phdr::PF_X & get_te32(&phdr->p_flags)) {
-                unpackExtent(filesz, fo, total_in, total_out,
-                    c_adler, u_adler, first_PF_X, szb_info);
-                first_PF_X = false;
-            }
-            else {
-                unpackExtent(filesz, fo, total_in, total_out,
-                    c_adler, u_adler, false, szb_info);
-            }
-        }
-    }
-
-    phdr = (Elf32_Phdr *) (u.buf + sizeof(*ehdr));
-    for (unsigned j = 0; j < u_phnum; ++j) {
-        unsigned const size = find_LOAD_gap(phdr, j, u_phnum);
-        if (size) {
-            unsigned const where = get_te32(&phdr[j].p_offset) +
-                                   get_te32(&phdr[j].p_filesz);
-            if (fo)
-                fo->seek(where, SEEK_SET);
-            unpackExtent(size, fo, total_in, total_out,
-                c_adler, u_adler, false, szb_info);
-        }
-    }
-
-    // check for end-of-file
-    fi->readx(&bhdr, szb_info);
-    unsigned const sz_unc = ph.u_len = get_te32(&bhdr.sz_unc);
-
-    if (sz_unc == 0) { // uncompressed size 0 -> EOF
-        // note: magic is always stored le32
-        unsigned const sz_cpr = get_le32(&bhdr.sz_cpr);
-        if (sz_cpr != UPX_MAGIC_LE32)  // sz_cpr must be h->magic
-            throwCompressedDataViolation();
-    }
-    else { // extra bytes after end?
-        throwCompressedDataViolation();
-    }
-
-    // update header with totals
-    ph.c_len = total_in;
-    ph.u_len = total_out;
-
-    // all bytes must be written
-    if (total_out != orig_file_size)
-        throwEOFException();
-
-    // finally test the checksums
-    if (ph.c_adler != c_adler || ph.u_adler != u_adler)
-        throwChecksumError();
-#undef MAX_ELF_HDR
-}
-
-=======
->>>>>>> df4bd6a6
 void PackLinuxElf64::unpack(OutputFile *fo)
 {
 #define MAX_ELF_HDR 1024
