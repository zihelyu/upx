--- conflicted
+++ resolved
@@ -60,7 +60,6 @@
 #define MIPS_LO(a)      ((a) & 0xffff)
 #define MIPS_PC16(a)    ((a) >> 2)
 #define MIPS_PC26(a)    (((a) & 0x0fffffff) >> 2)
-
 
 /*************************************************************************
 // ps1 exe looks like this:
@@ -201,15 +200,9 @@
         throwInternalError("header compression failed");
 }
 
-<<<<<<< HEAD
 #define ADLER16_HI(a, b)    ((((a) & 0xffff) ^ (b)) << 16)
 #define ADLER16_LO(a, b)    (((a) >> 16) ^ (b))
 #define RE_ADLER16(a, b)    (ADLER16_HI(a,b) | ADLER16_LO(a,b))
-=======
-#define ADLER16_HI(a,b)     ((((a) & 0xffff) ^ (b)) << 16)
-#define ADLER16_LO(a,b)     (((a) >> 16) ^ (b))
-#define RE_ADLER16(a,b)     (ADLER16_HI(a,b) | ADLER16_LO(a,b))
->>>>>>> e762d9e2
 
 bool PackPs1::getBkupHeader(unsigned char *p, unsigned char *dst)
 {
@@ -366,28 +359,17 @@
                                  NULL, M_NRV2B_8, 10, NULL, NULL );
             if (r != UPX_E_OK || sz_lcpr >= sz_lunc)
                 throwInternalError("loader compression failed");
-<<<<<<< HEAD
-            initLoader(nrv_loader, sizeof(nrv_loader), 0,
-                       (ph.method != M_LZMA || isCon) ? 0 : 1);
-=======
             initLoader(nrv_loader, sizeof(nrv_loader),
                       (ph.method != M_LZMA || isCon) ? 0 : 1);
->>>>>>> e762d9e2
             linker->addSection("lzma.exec", cprLoader, sz_lcpr, 0);
             delete [] cprLoader;
         }
         else
         {
-<<<<<<< HEAD
-            initLoader(nrv_loader, sizeof(nrv_loader), 0,
+            initLoader(nrv_loader, sizeof(nrv_loader),
                        (ph.method != M_LZMA || isCon) ? 0 : 1);
-=======
-            initLoader(nrv_loader, sizeof(nrv_loader),
-                      (ph.method != M_LZMA || isCon) ? 0 : 1);
-            buildPS1Loader();
->>>>>>> e762d9e2
         }
-    
+
         pad_code = ALIGN_GAP((ph.c_len + (isCon ? sz_lcpr : 0)), 4);
         linker->addSection("pad.code", &pad_code, pad_code, 0);
 
@@ -605,7 +587,7 @@
 
     if (foundBss)
         if (ph.method == M_LZMA)
-            linker->defineSymbol("wrkmem", bss_end - 160 - getDecompressorWrkmemSize() 
+            linker->defineSymbol("wrkmem", bss_end - 160 - getDecompressorWrkmemSize()
                                            - (sz_lunc + 16));
         else
             linker->defineSymbol("wrkmem", bss_end - 16 - (d_len - pad_code));
