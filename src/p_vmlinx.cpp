/* p_vmlinx.cpp -- pack vmlinux ET_EXEC file (before bootsect or setup)

   This file is part of the UPX executable compressor.

   Copyright (C) 2004-2007 John Reiser
   Copyright (C) 1996-2007 Markus Franz Xaver Johannes Oberhumer
   Copyright (C) 1996-2007 Laszlo Molnar
   All Rights Reserved.

   UPX and the UCL library are free software; you can redistribute them
   and/or modify them under the terms of the GNU General Public License as
   published by the Free Software Foundation; either version 2 of
   the License, or (at your option) any later version.

   This program is distributed in the hope that it will be useful,
   but WITHOUT ANY WARRANTY; without even the implied warranty of
   MERCHANTABILITY or FITNESS FOR A PARTICULAR PURPOSE.  See the
   GNU General Public License for more details.

   You should have received a copy of the GNU General Public License
   along with this program; see the file COPYING.
   If not, write to the Free Software Foundation, Inc.,
   59 Temple Place - Suite 330, Boston, MA 02111-1307, USA.

   Markus F.X.J. Oberhumer   Laszlo Molnar
   markus@oberhumer.com      ml1050@users.sourceforge.net

   John Reiser
   jreiser@users.sourceforge.net
 */


#include "conf.h"

#include "file.h"
#include "filter.h"
#include "packer.h"
#include "p_vmlinx.h"
#include "linker.h"

static const
#include "stub/i386-linux.kernel.vmlinux.h"
static const
#include "stub/amd64-linux.kernel.vmlinux.h"
static const
#include "stub/arm-linux.kernel.vmlinux.h"
static const
#include "stub/armeb-linux.kernel.vmlinux.h"


/*************************************************************************
//
**************************************************************************/

template <class T>
PackVmlinuxBase<T>::PackVmlinuxBase(InputFile *f,
                                    unsigned e_machine, unsigned elfclass, unsigned elfdata,
                                    char const *const boot_label) :
    super(f),
    my_e_machine(e_machine), my_elfclass(elfclass), my_elfdata(elfdata),
    my_boot_label(boot_label),
    n_ptload(0), phdri(NULL), shdri(NULL), shstrtab(NULL)
{
    ElfClass::compileTimeAssertions();
    bele = N_BELE_CTP::getRTP<BeLePolicy>();
}

template <class T>
PackVmlinuxBase<T>::~PackVmlinuxBase()
{
    delete [] phdri;
    delete [] shdri;
    delete [] shstrtab;
}

template <class T>
int PackVmlinuxBase<T>::getStrategy(Filter &/*ft*/)
{
    // Called just before reading and compressing each block.
    // Might want to adjust blocksize, etc.

    // If user specified the filter, then use it (-2==strategy).
    // Else try the first two filters, and pick the better (2==strategy).
    return (opt->no_filter ? -3 : ((opt->filter > 0) ? -2 : 2));
}

template <class T>
int __acc_cdecl_qsort
PackVmlinuxBase<T>::compare_Phdr(void const *aa, void const *bb)
{
    Phdr const *const a = (Phdr const *)aa;
    Phdr const *const b = (Phdr const *)bb;
    unsigned const xa = a->p_type - Phdr::PT_LOAD;
    unsigned const xb = b->p_type - Phdr::PT_LOAD;
            if (xa < xb)         return -1;  // PT_LOAD first
            if (xa > xb)         return  1;
    if (a->p_paddr < b->p_paddr) return -1;  // ascending by .p_paddr
    if (a->p_paddr > b->p_paddr) return  1;
                                 return  0;
}

template <class T>
typename T::Shdr const *PackVmlinuxBase<T>::getElfSections()
{
    Shdr const *p, *shstrsec=0;
    shdri = new Shdr[(unsigned) ehdri.e_shnum];
    fi->seek(ehdri.e_shoff, SEEK_SET);
    fi->readx(shdri, ehdri.e_shnum * sizeof(*shdri));
    int j;
    for (p = shdri, j= ehdri.e_shnum; --j>=0; ++p) {
        if (Shdr::SHT_STRTAB==p->sh_type
        &&  (p->sh_size + p->sh_offset) <= (unsigned) file_size
        &&  (10+ p->sh_name) <= p->sh_size  // 1+ strlen(".shstrtab")
        ) {
            delete [] shstrtab;
            shstrtab = new char[1+ p->sh_size];
            fi->seek(p->sh_offset, SEEK_SET);
            fi->readx(shstrtab, p->sh_size);
            shstrtab[p->sh_size] = '\0';
            if (0==strcmp(".shstrtab", shstrtab + p->sh_name)) {
                shstrsec = p;
                break;
            }
        }
    }
    return shstrsec;
}

template <class T>
bool PackVmlinuxBase<T>::canPack()
{
    fi->seek(0, SEEK_SET);
    fi->readx(&ehdri, sizeof(ehdri));

    // now check the ELF header
    if (memcmp(&ehdri, "\x7f\x45\x4c\x46", 4)
    ||  ehdri.e_ident[Ehdr::EI_CLASS] != my_elfclass
    ||  ehdri.e_ident[Ehdr::EI_DATA] != my_elfdata
    ||  ehdri.e_ident[Ehdr::EI_VERSION] != Ehdr::EV_CURRENT
    ||  !memcmp(&ehdri.e_ident[8], "FreeBSD", 7)  // branded
    ||  ehdri.e_machine != my_e_machine
    ||  ehdri.e_version != 1  // version
    ||  ehdri.e_ehsize != sizeof(ehdri)  // different <elf.h> ?
    ) {
        return false;
    }

    // additional requirements for vmlinux
    if (ehdri.e_type != Ehdr::ET_EXEC
    ||  ehdri.e_phoff != sizeof(ehdri)  // Phdr not contiguous with Ehdr
    ||  ehdri.e_phentsize!=sizeof(Phdr)
    ||  !is_valid_e_entry(ehdri.e_entry)
    ) {
        return false;
    }

    // A Linux kernel must have a __ksymtab section. [??]
    Shdr const *p, *const shstrsec = getElfSections();
    if (0==shstrsec) {
        return false;
    }
    {
        int j;
        for (p = shdri, j= ehdri.e_shnum; --j>=0; ++p) {
            if (Shdr::SHT_PROGBITS==p->sh_type
            && 0==strcmp("__ksymtab", p->sh_name + shstrtab)) {
                break;
            }
        }
        if (j < 0) {
            return false;
        }
    }

    phdri = new Phdr[(unsigned) ehdri.e_phnum];
    fi->seek(ehdri.e_phoff, SEEK_SET);
    fi->readx(phdri, ehdri.e_phnum * sizeof(*phdri));

    // Put PT_LOAD together at the beginning, ascending by .p_paddr.
    qsort(phdri, ehdri.e_phnum, sizeof(*phdri), compare_Phdr);

    // Find convex hull of physical addresses, and count the PT_LOAD.
    // Ignore ".bss": .p_filesz < .p_memsz
    unsigned phys_lo= ~0u, phys_hi= 0u;
    for (unsigned j = 0; j < ehdri.e_phnum; ++j) {
        if (Phdr::PT_LOAD==phdri[j].p_type) {
            // Check for general sanity (not necessarily required.)
            if (0xfff & (phdri[j].p_offset | phdri[j].p_paddr
                       | phdri[j].p_align  | phdri[j].p_vaddr) ) {
                return false;
            }
            if (phys_lo > phdri[j].p_paddr) {
                phys_lo = phdri[j].p_paddr;
            }
            if (phys_hi < (phdri[j].p_filesz + phdri[j].p_paddr)) {
                phys_hi = (phdri[j].p_filesz + phdri[j].p_paddr);
            }
            ++n_ptload;
        }
    }
    paddr_min = phys_lo;
    sz_ptload = phys_hi - phys_lo;
    return 0 < n_ptload;
}


template <class T>
void PackVmlinuxBase<T>::pack(OutputFile *fo)
{
    unsigned fo_off = 0;
    Ehdr ehdro;
    U32 tmp_u32;

    // NULL
    // .text(PT_LOADs) .note(1st page) .note(rest)
    // .shstrtab .symtab .strtab
    Shdr shdro[1+3+3];
    memset(shdro, 0, sizeof(shdro));

    ibuf.alloc(file_size);
    obuf.allocForCompression(file_size);

    // .e_ident, .e_machine, .e_version, .e_flags
    memcpy(&ehdro, &ehdri, sizeof(ehdro));
    ehdro.e_type = Ehdr::ET_REL;
    ehdro.e_entry = 0;
    ehdro.e_phoff = 0;
    ehdro.e_shoff = sizeof(ehdro);
    ehdro.e_phentsize = 0;
    ehdro.e_phnum = 0;
    ehdro.e_shnum = 1+3+3;
    ehdro.e_shstrndx = 4;
    fo->write(&ehdro, sizeof(ehdro)); fo_off+= sizeof(ehdro);
    fo->write(shdro, sizeof(shdro)); fo_off+= sizeof(shdro);

// Notice overlap [containment] of physical PT_LOAD[2] into PTLOAD[1]
// in this vmlinux for x86_64 from Fedora Core 6 on 2007-01-07:
//Program Headers:
//  Type           Offset             VirtAddr           PhysAddr
//                 FileSiz            MemSiz              Flags  Align
//  LOAD           0x0000000000200000 0xffffffff80200000 0x0000000000200000
//                 0x000000000034bce8 0x000000000034bce8  R E    200000
//  LOAD           0x000000000054c000 0xffffffff8054c000 0x000000000054c000
//                 0x00000000000ed004 0x00000000001702a4  RWE    200000
//  LOAD           0x0000000000800000 0xffffffffff600000 0x00000000005f5000
//                 0x0000000000000c08 0x0000000000000c08  RWE    200000
//  NOTE           0x0000000000000000 0x0000000000000000 0x0000000000000000
//                 0x0000000000000000 0x0000000000000000  R      8
// Therefore we must "compose" the convex hull to be loaded.

    ph.u_len = sz_ptload;
    memset(ibuf, 0, sz_ptload);
    for (unsigned j = 0; j < ehdri.e_phnum; ++j) {
        if (Phdr::PT_LOAD==phdri[j].p_type) {
            fi->seek(phdri[j].p_offset, SEEK_SET);
            fi->readx(ibuf + ((unsigned) phdri[j].p_paddr - paddr_min), phdri[j].p_filesz);
        }
    }
    checkAlreadyPacked(ibuf + ph.u_len - 1024, 1024);

    // prepare filter
    ph.filter = 0;
    Filter ft(ph.level);
    ft.buf_len = ph.u_len;
    ft.addvalue = 0;  // we are independent of actual runtime address; see ckt32

    upx_compress_config_t cconf; cconf.reset();
    // limit stack size needed for runtime decompression
    cconf.conf_lzma.max_num_probs = 1846 + (768 << 4); // ushort: ~28KB stack
    compressWithFilters(&ft, 512, &cconf, getStrategy(ft));
    unsigned const txt_c_len = ph.c_len;

    const unsigned lsize = getLoaderSize();

    defineDecompressorSymbols();
    defineFilterSymbols(&ft);
    relocateLoader();

    MemBuffer loader(lsize);
    memcpy(loader, getLoader(), lsize);
    patchPackHeader(loader, lsize);

#define shstrtab local_shstrtab // avoid -Wshadow warning
    char const shstrtab[]= "\0.text\0.note\0.shstrtab\0.symtab\0.strtab";
    char const *p = shstrtab;
    while (0!=*p++) ;
    shdro[1].sh_name = ptr_diff(p, shstrtab);
    shdro[1].sh_type = Shdr::SHT_PROGBITS;
    shdro[1].sh_flags = Shdr::SHF_ALLOC | Shdr::SHF_EXECINSTR;
    shdro[1].sh_offset = fo_off;
    shdro[1].sh_size = txt_c_len + lsize;  // plus more ...
    shdro[1].sh_addralign = 1;  // default

    fo_off += write_vmlinux_head(fo, &shdro[1]);
    fo->write(obuf, txt_c_len); fo_off += txt_c_len;
    unsigned const a = (shdro[1].sh_addralign -1) & (0u-txt_c_len);
    if (0!=a) { // align
        fo_off += a;
        shdro[1].sh_size += a;
        fo->seek(a, SEEK_CUR);
    }
    fo->write(loader, lsize); fo_off += lsize;

#if 0
    printf("%-13s: compressed   : %8u bytes\n", getName(), txt_c_len);
    printf("%-13s: decompressor : %8u bytes\n", getName(), lsize);
#endif
    verifyOverlappingDecompression();

    // .note with 1st page --------------------------------
    ph.u_len = phdri[0].p_offset;
    fi->seek(0, SEEK_SET);
    fi->readx(ibuf, ph.u_len);
    compress(ibuf, ph.u_len, obuf, &cconf);

    while (0!=*p++) ;
    shdro[2].sh_name = ptr_diff(p, shstrtab);
    shdro[2].sh_type = Shdr::SHT_NOTE;
    shdro[2].sh_offset = fo_off;
    shdro[2].sh_size = sizeof(ph.u_len) + ph.c_len;
    shdro[2].sh_addralign = 1;
    tmp_u32 = ph.u_len; fo->write(&tmp_u32, 4);
    fo->write(obuf, ph.c_len); fo_off += shdro[2].sh_size;

    // .note with rest     --------------------------------
    ph.u_len = file_size - (sz_ptload + phdri[0].p_offset);
    fi->seek(sz_ptload + phdri[0].p_offset, SEEK_SET);
    fi->readx(ibuf, ph.u_len);

    // Temporarily decrease ph.level by about (1+ log2(sz_rest / sz_ptload))
    // to avoid spending unreasonable effort compressing large symbol tables
    // that are discarded 99.9% of the time anyway.
    int const old_level = ph.level;
    for (unsigned v = ((ph.u_len>>3) + ph.u_len) / sz_ptload; 0 < v; v>>=1) {
        if (0== --ph.level) {
            ph.level = 1;
        }
    }
    compress(ibuf, ph.u_len, obuf, &cconf);
    ph.level = old_level;

    // while (0!=*p++) ;  // name is the same
    shdro[3].sh_name = ptr_diff(p, shstrtab);
    shdro[3].sh_type = Shdr::SHT_NOTE;
    shdro[3].sh_offset = fo_off;
    shdro[3].sh_size = sizeof(ph.u_len) + ph.c_len;
    shdro[3].sh_addralign = 1;
    tmp_u32 = ph.u_len; fo->write(&tmp_u32, 4);
    fo->write(obuf, ph.c_len); fo_off += shdro[3].sh_size;

    while (0!=*p++) ;
    shdro[4].sh_name = ptr_diff(p, shstrtab);
    shdro[4].sh_type = Shdr::SHT_STRTAB;
    shdro[4].sh_offset = fo_off;
    shdro[4].sh_size = sizeof(shstrtab);  // already includes terminating '\0'
    shdro[4].sh_addralign = 1;
    fo->write(shstrtab, shdro[4].sh_size); fo_off += shdro[4].sh_size;

    fo_off = ~3 & (3+ fo_off); fo->seek(fo_off, SEEK_SET);
    while (0!=*p++) ;
    shdro[5].sh_name = ptr_diff(p, shstrtab);
    shdro[5].sh_type = Shdr::SHT_SYMTAB;
    shdro[5].sh_offset = fo_off;
    shdro[5].sh_size = 5*sizeof(Sym);
    //shdro[5].sh_flags = Shdr::SHF_INFO_LINK;
    shdro[5].sh_link = 6;  // to .strtab for symbols
    shdro[5].sh_info = 1+3;  // number of non-global symbols [binutils/bfd/elf.c]
    shdro[5].sh_addralign = 4;
    shdro[5].sh_entsize = sizeof(Sym);

    Sym sec_sym;

    // Symbol 0; no references, but bfd demands it.
    memset(&sec_sym, 0, sizeof(sec_sym));
    fo->write(&sec_sym, sizeof(sec_sym)); fo_off += sizeof(sec_sym);

    // Each section before .shstrtab needs a symbol.
    sec_sym.st_info = sec_sym.make_st_info(Sym::STB_LOCAL, Sym::STT_SECTION);
    sec_sym.st_other = Sym::STV_DEFAULT;
    sec_sym.st_shndx = 1;  // .text
    fo->write(&sec_sym, sizeof(sec_sym)); fo_off += sizeof(sec_sym);
    sec_sym.st_shndx = 2;  // .note
    fo->write(&sec_sym, sizeof(sec_sym)); fo_off += sizeof(sec_sym);
    sec_sym.st_shndx = 3;  // .note
    fo->write(&sec_sym, sizeof(sec_sym)); fo_off += sizeof(sec_sym);

    // the symbol we care about
    Sym unc_ker;
    unc_ker.st_name = 1;  // 1 byte into strtab
    unc_ker.st_value = 0;
    unc_ker.st_size = txt_c_len;
    unc_ker.st_info = unc_ker.make_st_info(Sym::STB_GLOBAL, Sym::STT_FUNC);
    unc_ker.st_other = Sym::STV_DEFAULT;
    unc_ker.st_shndx = 1;  // .text
    fo->write(&unc_ker, sizeof(unc_ker)); fo_off += sizeof(unc_ker);

    unsigned const lablen = strlen(my_boot_label);
    while (0!=*p++) ;
    shdro[6].sh_name = ptr_diff(p, shstrtab);
    shdro[6].sh_type = Shdr::SHT_STRTAB;
    shdro[6].sh_offset = fo_off;
    shdro[6].sh_size = 2+ lablen;  // '\0' before and after
    shdro[6].sh_addralign = 1;
    fo->seek(1, SEEK_CUR);  // the '\0' before
    fo->write(my_boot_label, 1+ lablen);  // include the '\0' terminator
    fo_off += 2+ lablen;

    fo->seek(0, SEEK_SET);
    fo->write(&ehdro, sizeof(ehdro));
    fo->write(&shdro, sizeof(shdro));

    if (!checkFinalCompressionRatio(fo))
        throwNotCompressible();
#undef shstrtab
}

template <class T>
int PackVmlinuxBase<T>::canUnpack()
{
    fi->seek(0, SEEK_SET);
    fi->readx(&ehdri, sizeof(ehdri));

    // now check the ELF header
    if (memcmp(&ehdri, "\x7f\x45\x4c\x46", 4)
    ||  ehdri.e_ident[Ehdr::EI_CLASS] != my_elfclass
    ||  ehdri.e_ident[Ehdr::EI_DATA] != my_elfdata
    ||  ehdri.e_ident[Ehdr::EI_VERSION] != Ehdr::EV_CURRENT
    ||  !memcmp(&ehdri.e_ident[8], "FreeBSD", 7)  // branded
    ||  ehdri.e_machine != my_e_machine
    ||  ehdri.e_version != 1  // version
    ||  ehdri.e_ehsize != sizeof(ehdri)  // different <elf.h> ?
    )
        return false;

    if (ehdri.e_type != Ehdr::ET_REL
    //i386 fails  ||  ehdri.e_shoff != sizeof(ehdri)  // Shdr not contiguous with Ehdr
    ||  ehdri.e_shentsize!=sizeof(Shdr)
    ||  ehdri.e_shnum < 4
    ||  (unsigned)file_size < (ehdri.e_shnum * sizeof(Shdr) + ehdri.e_shoff)
    )
        return false;

    // find the .shstrtab section
    Shdr const *const shstrsec = getElfSections();
    if (0==shstrsec) {
        return false;
    }

    // check for .text .note .note  and sane (.sh_size + .sh_offset)
    p_note0 = p_note1 = p_text = 0;
    int j;
    Shdr *p;
    for (p= shdri, j= ehdri.e_shnum; --j>=0; ++p) {
        if ((unsigned)file_size < (p->sh_size + p->sh_offset)
        ||  shstrsec->sh_size < (5+ p->sh_name) ) {
            continue;
        }
        if (0==strcmp(".text", shstrtab + p->sh_name)) {
            p_text = p;
        }
        if (0==strcmp(".note", shstrtab + p->sh_name)) {
            if (0==p_note0) {
                p_note0 = p;
            } else
            if (0==p_note1) {
                p_note1 = p;
            }
        }
    }
    if (0==p_text || 0==p_note0 || 0==p_note1) {
        return false;
    }

    char buf[1024];
    fi->seek(p_text->sh_offset + p_text->sh_size - sizeof(buf), SEEK_SET);
    fi->readx(buf, sizeof(buf));
    if (!getPackHeader(buf, sizeof(buf)))
        return -1; // format is known, but definitely is not packed

    return true;
}

template <class T>
void PackVmlinuxBase<T>::unpack(OutputFile *fo)
{
    U32 word;
    PackHeader const ph_tmp(ph);

    fi->seek(p_note0->sh_offset, SEEK_SET);
    fi->readx(&word, sizeof(word));
    ph.u_len = word;
    ph.c_len = p_note0->sh_size - sizeof(word);
    ibuf.alloc(ph.c_len);
    fi->readx(ibuf, ph.c_len);
    obuf.allocForUncompression(ph.u_len);
    decompress(ibuf, obuf, false);
    fo->write(obuf, ph.u_len);
    obuf.dealloc();
    ibuf.dealloc();

    ph = ph_tmp;
    if (!has_valid_vmlinux_head()) {
        throwCantUnpack(".text corrupted");
    }
    ibuf.alloc(ph.c_len);
    fi->readx(ibuf, ph.c_len);
    obuf.allocForUncompression(ph.u_len);
    decompress(ibuf, obuf);

    Filter ft(ph.level);
    ft.init(ph.filter, 0);
    ft.cto = (unsigned char) ph.filter_cto;
    ft.unfilter(obuf, ph.u_len);
    fo->write(obuf, ph.u_len);
    obuf.dealloc();
    ibuf.dealloc();

    fi->seek(p_note1->sh_offset, SEEK_SET);
    fi->readx(&word, sizeof(word));
    ph.u_len = word;
    ph.c_len = p_note1->sh_size - sizeof(word);
    ibuf.alloc(ph.c_len);
    fi->readx(ibuf, p_note1->sh_size - sizeof(ph.u_len));
    obuf.allocForUncompression(ph.u_len);
    decompress(ibuf, obuf, false);
    fo->write(obuf, ph.u_len);
    obuf.dealloc();
    ibuf.dealloc();

    ph = ph_tmp;
}


/*************************************************************************
//
**************************************************************************/

const int *PackVmlinuxI386::getCompressionMethods(int method, int level) const
{
    return Packer::getDefaultCompressionMethods_le32(method, level);
}


const int *PackVmlinuxI386::getFilters() const
{
    static const int filters[] = {
        0x49, 0x46,
    FT_END };
    return filters;
}

const int *PackVmlinuxARMEL::getCompressionMethods(int method, int level) const
{
    return Packer::getDefaultCompressionMethods_8(method, level);
}

const int *PackVmlinuxARMEB::getCompressionMethods(int method, int level) const
{
    return Packer::getDefaultCompressionMethods_8(method, level);
}

const int *PackVmlinuxARMEB::getCompressionMethods(int method, int level) const
{
    return Packer::getDefaultCompressionMethods_8(method, level);
}


const int *PackVmlinuxARMEL::getFilters() const
{
    static const int f50[] = { 0x50, FT_END };
    return f50;
}

const int *PackVmlinuxARMEB::getFilters() const
{
    static const int f51[] = { 0x51, FT_END };
    return f51;
}

//
// Examples as of 2004-07-16 [readelf --segments vmlinux  # before fiddling]:
//
//----- kernel-2.6.7 plain [defconfig?]
//Program Headers(2):
//  Type           Offset   VirtAddr   PhysAddr   FileSiz MemSiz  Flg Align
//  LOAD           0x001000 0x00100000 0x00100000 0x1c7e61 0x1c7e61 R E 0x1000
//  LOAD           0x1c8e64 0x002c8e64 0x002c8e64 0x00000 0x00000 RW  0x1000
//
//----- kernel-2.6.7-1.488 Fedora Core 3 test 1
//Program Headers(5):
//  Type           Offset   VirtAddr   PhysAddr   FileSiz MemSiz  Flg Align
//  LOAD           0x001000 0x02100000 0x02100000 0x202246 0x202246 R E 0x1000
//  LOAD           0x204000 0xffff3000 0x02303000 0x00664 0x00664 R E 0x1000
//  LOAD           0x205000 0x02304000 0x02304000 0x43562 0x43562 R   0x1000
//  LOAD           0x249000 0x02348000 0x02348000 0x81800 0xcb0fc RWE 0x1000
//  STACK          0x000000 0x00000000 0x00000000 0x00000 0x00000 RWE 0x4
//
//----- kernel-2.6.18-1.2778 Fedora Core 6 test 3
//Program Headers(3)
//  Type           Offset   VirtAddr   PhysAddr   FileSiz MemSiz  Flg Align
//  LOAD           0x001000 0xc0400000 0x00400000 0x279820 0x279820 R E 0x1000
//  LOAD           0x27b000 0xc067a000 0x0067a000 0x10ee64 0x1b07e8 RWE 0x1000
//  NOTE           0x000000 0x00000000 0x00000000 0x00000 0x00000 R   0x4

bool PackVmlinuxI386::is_valid_e_entry(Addr e_entry)
{
    return 0==(0x000fffff & e_entry); // entry on whole 1MB
}


Linker* PackVmlinuxI386::newLinker() const
{
    return new ElfLinkerX86;
}


void PackVmlinuxI386::buildLoader(const Filter *ft)
{
    // prepare loader
    initLoader(stub_i386_linux_kernel_vmlinux, sizeof(stub_i386_linux_kernel_vmlinux));
    addLoader("LINUX000",
              (0x40==(0xf0 & ft->id)) ? "LXCKLLT1" : (ft->id ? "LXCALLT1" : ""),
              "LXMOVEUP",
              getDecompressorSections(),
              NULL
             );
    if (ft->id) {
        assert(ft->calls > 0);
        if (0x40==(0xf0 & ft->id)) {
            addLoader("LXCKLLT9", NULL);
        }
        else {
            addLoader("LXCALLT9", NULL);
        }
        addFilter32(ft->id);
    }
    addLoader("LINUX990",
              ((ph.first_offset_found == 1) ? "LINUX991" : ""),
              "LINUX992,IDENTSTR,UPX1HEAD", NULL);
}

void PackVmlinuxAMD64::buildLoader(const Filter *ft)
{
    // prepare loader
    initLoader(stub_amd64_linux_kernel_vmlinux, sizeof(stub_amd64_linux_kernel_vmlinux));
    addLoader("LINUX000",
              (0x40==(0xf0 & ft->id)) ? "LXCKLLT1" : (ft->id ? "LXCALLT1" : ""),
              "LXMOVEUP",
              getDecompressorSections(),
              NULL
             );
    if (ft->id) {
        assert(ft->calls > 0);
        if (0x40==(0xf0 & ft->id)) {
            addLoader("LXCKLLT9", NULL);
        }
        else {
            addLoader("LXCALLT9", NULL);
        }
        addFilter32(ft->id);
    }
    addLoader("LINUX990",
              ((ph.first_offset_found == 1) ? "LINUX991" : ""),
              "LINUX992,IDENTSTR,UPX1HEAD", NULL);
}

bool PackVmlinuxARMEL::is_valid_e_entry(Addr e_entry)
{
    return 0xc0008000==e_entry;
}

bool PackVmlinuxARMEB::is_valid_e_entry(Addr e_entry)
{
    return 0xc0008000==e_entry;
}

<<<<<<< HEAD
bool PackVmlinuxARMEB::is_valid_e_entry(Addr e_entry)
{
    return 0xc0008000==e_entry;
}

Linker* PackVmlinuxARM::newLinker() const
=======
Linker* PackVmlinuxARMEL::newLinker() const
>>>>>>> 9c564fd4
{
    return new ElfLinkerArmLE;
}

Linker* PackVmlinuxARMEB::newLinker() const
{
    return new ElfLinkerArmBE;
}
<<<<<<< HEAD

=======
>>>>>>> 9c564fd4


void PackVmlinuxARMEL::buildLoader(const Filter *ft)
{
    // prepare loader
    initLoader(stub_arm_linux_kernel_vmlinux, sizeof(stub_arm_linux_kernel_vmlinux));
    addLoader("LINUX000", NULL);
    if (ft->id) {
        assert(ft->calls > 0);
        addLoader("LINUX010", NULL);
    }
    addLoader("LINUX020", NULL);
    if (ft->id) {
        addFilter32(ft->id);
    }
    addLoader("LINUX030", NULL);
         if (ph.method == M_NRV2E_8) addLoader("NRV2E", NULL);
    else if (ph.method == M_NRV2B_8) addLoader("NRV2B", NULL);
    else if (ph.method == M_NRV2D_8) addLoader("NRV2D", NULL);
    else if (M_IS_LZMA(ph.method))   addLoader("LZMA_ELF00,LZMA_DEC10,LZMA_DEC30", NULL);
    else throwBadLoader();
    addLoader("IDENTSTR,UPX1HEAD", NULL);
}

void PackVmlinuxARMEB::buildLoader(const Filter *ft)
{
    // prepare loader
    initLoader(stub_armeb_linux_kernel_vmlinux, sizeof(stub_armeb_linux_kernel_vmlinux));
    addLoader("LINUX000", NULL);
    if (ft->id) {
        assert(ft->calls > 0);
        addLoader("LINUX010", NULL);
    }
    addLoader("LINUX020", NULL);
    if (ft->id) {
        addFilter32(ft->id);
    }
    addLoader("LINUX030", NULL);
         if (ph.method == M_NRV2E_8) addLoader("NRV2E", NULL);
    else if (ph.method == M_NRV2B_8) addLoader("NRV2B", NULL);
    else if (ph.method == M_NRV2D_8) addLoader("NRV2D", NULL);
    else if (M_IS_LZMA(ph.method))   addLoader("LZMA_ELF00,LZMA_DEC10,LZMA_DEC30", NULL);
    else throwBadLoader();
    addLoader("IDENTSTR,UPX1HEAD", NULL);
}


static const
#include "stub/i386-linux.kernel.vmlinux-head.h"
static const
#include "stub/amd64-linux.kernel.vmlinux-head.h"
static const
#include "stub/arm-linux.kernel.vmlinux-head.h"
static const
#include "stub/armeb-linux.kernel.vmlinux-head.h"

unsigned PackVmlinuxI386::write_vmlinux_head(
    OutputFile *const fo,
    Shdr *const stxt
)
{
    // COMPRESSED_LENGTH
    fo->write(&stub_i386_linux_kernel_vmlinux_head[0],
        sizeof(stub_i386_linux_kernel_vmlinux_head)-(1+ 4) +1);
    U32 tmp_u32; tmp_u32 = ph.c_len; fo->write(&tmp_u32, 4);

    stxt->sh_size += sizeof(stub_i386_linux_kernel_vmlinux_head);

    return sizeof(stub_i386_linux_kernel_vmlinux_head);
}

unsigned PackVmlinuxAMD64::write_vmlinux_head(
    OutputFile *const fo,
    Shdr *const stxt
)
{
    // COMPRESSED_LENGTH
    fo->write(&stub_amd64_linux_kernel_vmlinux_head[0],
        sizeof(stub_amd64_linux_kernel_vmlinux_head)-(1+ 4) +1);
    U32 tmp_u32; tmp_u32 = ph.c_len; fo->write(&tmp_u32, 4);
printf("  Compressed length=0x%x\n", ph.c_len);
printf("UnCompressed length=0x%x\n", ph.u_len);

    stxt->sh_size += sizeof(stub_amd64_linux_kernel_vmlinux_head);

    return sizeof(stub_amd64_linux_kernel_vmlinux_head);
}

void PackVmlinuxARMEL::defineDecompressorSymbols()
{
    super::defineDecompressorSymbols();
    linker->defineSymbol(  "COMPRESSED_LENGTH", ph.c_len);
    linker->defineSymbol("UNCOMPRESSED_LENGTH", ph.u_len);
    linker->defineSymbol("METHOD", ph.method);
}

void PackVmlinuxARMEB::defineDecompressorSymbols()
{
    super::defineDecompressorSymbols();
    linker->defineSymbol(  "COMPRESSED_LENGTH", ph.c_len);
    linker->defineSymbol("UNCOMPRESSED_LENGTH", ph.u_len);
    linker->defineSymbol("METHOD", ph.method);
}

void PackVmlinuxARMEB::defineDecompressorSymbols()
{
    super::defineDecompressorSymbols();
    linker->defineSymbol(  "COMPRESSED_LENGTH", ph.c_len);
    linker->defineSymbol("UNCOMPRESSED_LENGTH", ph.u_len);
    linker->defineSymbol("METHOD", ph.method);
}

void PackVmlinuxI386::defineDecompressorSymbols()
{
    super::defineDecompressorSymbols();
    linker->defineSymbol("ENTRY_POINT", phdri[0].p_paddr);
    linker->defineSymbol("PHYSICAL_START", phdri[0].p_paddr);
}

void PackVmlinuxAMD64::defineDecompressorSymbols()
{
    super::defineDecompressorSymbols();
    // We assume a 32-bit boot loader, so we use the 32-bit convention
    // of "enter at the beginning" (startup_32).  The 64-bit convention
    // would be to use ehdri.e_entry (startup_64).
    linker->defineSymbol("ENTRY_POINT", phdri[0].p_paddr);
    linker->defineSymbol("PHYSICAL_START", phdri[0].p_paddr);
}

unsigned PackVmlinuxARMEL::write_vmlinux_head(
    OutputFile *const fo,
    Shdr *const stxt
)
{
    // First word from vmlinux-head.S
    fo->write(&stub_arm_linux_kernel_vmlinux_head[0], 4);

    // Second word
    U32 tmp_u32;
    unsigned const t = (0xff000000 &
            BeLePolicy::get32(&stub_arm_linux_kernel_vmlinux_head[4]))
        | (0x00ffffff & (0u - 1 + ((3+ ph.c_len)>>2)));
    tmp_u32 = t;
    fo->write(&tmp_u32, 4);

    stxt->sh_addralign = 4;
    stxt->sh_size += sizeof(stub_arm_linux_kernel_vmlinux_head);

    return sizeof(stub_arm_linux_kernel_vmlinux_head);
}

unsigned PackVmlinuxARMEB::write_vmlinux_head(
    OutputFile *const fo,
    Shdr *const stxt
)
{
    // First word from vmlinux-head.S
    fo->write(&stub_armeb_linux_kernel_vmlinux_head[0], 4);

    // Second word
    U32 tmp_u32;
    unsigned const t = (0xff000000 &
            BeLePolicy::get32(&stub_armeb_linux_kernel_vmlinux_head[4]))
        | (0x00ffffff & (0u - 1 + ((3+ ph.c_len)>>2)));
    tmp_u32 = t;
    fo->write(&tmp_u32, 4);

    stxt->sh_addralign = 4;
    stxt->sh_size += sizeof(stub_armeb_linux_kernel_vmlinux_head);

    return sizeof(stub_armeb_linux_kernel_vmlinux_head);
}


bool PackVmlinuxARMEL::has_valid_vmlinux_head()
{
    U32 buf[2];
    fi->seek(p_text->sh_offset + sizeof(stub_arm_linux_kernel_vmlinux_head) -8, SEEK_SET);
    fi->readx(buf, sizeof(buf));
    //unsigned const word0 = buf[0];
    unsigned const word1 = buf[1];
    if (0xeb==(word1>>24)
    &&  (0x00ffffff& word1)==(0u - 1 + ((3+ ph.c_len)>>2))) {
        return true;
    }
    return false;
}

bool PackVmlinuxARMEB::has_valid_vmlinux_head()
{
    U32 buf[2];
    fi->seek(p_text->sh_offset + sizeof(stub_armeb_linux_kernel_vmlinux_head) -8, SEEK_SET);
    fi->readx(buf, sizeof(buf));
    //unsigned const word0 = buf[0];
    unsigned const word1 = buf[1];
    if (0xeb==(word1>>24)
    &&  (0x00ffffff& word1)==(0u - 1 + ((3+ ph.c_len)>>2))) {
        return true;
    }
    return false;
}

bool PackVmlinuxI386::has_valid_vmlinux_head()
{
    unsigned char buf[5];
    fi->seek(p_text->sh_offset + sizeof(stub_i386_linux_kernel_vmlinux_head) -5, SEEK_SET);
    fi->readx(&buf[0], 5);
    if (0xE8!=buf[0] ||  BeLePolicy::get32(&buf[1]) != ph.c_len)
    {
        return false;
    }
    return true;
}

bool PackVmlinuxAMD64::has_valid_vmlinux_head()
{
    unsigned char buf[5];
    fi->seek(p_text->sh_offset + sizeof(stub_amd64_linux_kernel_vmlinux_head) -5, SEEK_SET);
    fi->readx(&buf[0], 5);
    if (0xE8!=buf[0] ||  BeLePolicy::get32(&buf[1]) != ph.c_len)
    {
        return false;
    }
    return true;
}

//
// Example usage within build system of Linux kernel-2.6.18:
//
//----- arch/i386/boot/compressed/Makefile
//#
//# linux/arch/i386/boot/compressed/Makefile
//#
//# create a compressed vmlinux image from the original vmlinux
//#
//
//targets := vmlinux upx-piggy.o
//
//LDFLAGS_vmlinux := -Ttext $(IMAGE_OFFSET) -e startup_32
//
//$(obj)/vmlinux: $(obj)/upx-piggy.o FORCE
//	$(call if_changed,ld)
//	@:
//
//$(obj)/upx-piggy.o: vmlinux FORCE
//	upx --lzma -f -o $@ $<; touch $@
//
//#
//# The ORIGINAL build sequence using gzip is:
//#                   vmlinux         Elf executable at top level in tree
//#                                     (in same directory as MAINTAINERS)
//#   In arch/i386:
//#   boot/compressed/vmlinux.bin     by objcopy -O binary
//#   boot/compressed/vmlinux.bin.gz  by gzip
//#   boot/compressed/piggy.o         by ld --format binary --oformat elf32-i386
//#
//#                                   The 3 steps above create a linkable
//#                                   compressed blob.
//#   In arch/i386:
//#   boot/compressed/vmlinux         by ld head.o misc.o piggy.o
//#              boot/vmlinux.bin     by objcopy
//#              boot/bzImage         by arch/i386/boot/tools/build with
//#                                     bootsect and setup
//#
//#
//# The MODIFIED build sequence using upx is:
//#                   vmlinux         Elf executable at top level in tree
//#                                     (in same directory as MAINTAINERS)
//#   In arch/i386:
//#   boot/compressed/upx-piggy.o     by upx format vmlinux/386
//#
//#   In arch/i386/boot:
//#   boot/compressed/vmlinux         by ld upx-piggy.o
//#              boot/vmlinux.bin     by objcopy
//#              boot/bzImage         by arch/i386/boot/tools/build with
//#                                     bootsect and setup
//#
//-----

#if 0  /*{*/
// For Debian nslu2-linux (2.6.19), only this Makefile changes:
--- ./debian/build/build-arm-none-ixp4xx/arch/arm/boot/compressed/Makefile.orig	2006-11-29 13:57:37.000000000 -0800
+++ ./debian/build/build-arm-none-ixp4xx/arch/arm/boot/compressed/Makefile	2006-12-16 02:39:38.000000000 -0800
@@ -5,7 +5,7 @@
 #

 HEAD	= head.o
-OBJS	= misc.o
+OBJS	=
 FONTC	= drivers/video/console/font_acorn_8x8.c

 FONT = $(addprefix ../../../../drivers/video/console/, font_acorn_8x8.o)
@@ -73,8 +73,8 @@

 SEDFLAGS	= s/TEXT_START/$(ZTEXTADDR)/;s/BSS_START/$(ZBSSADDR)/

-targets       := vmlinux vmlinux.lds piggy.gz piggy.o $(FONT) \
-		 head.o misc.o $(OBJS)
+targets       := vmlinux vmlinux.lds upx-piggy.o $(FONT) \
+		 head.o $(OBJS)
 EXTRA_CFLAGS  := -fpic
 EXTRA_AFLAGS  :=

@@ -95,20 +95,16 @@
 # would otherwise mess up our GOT table
 CFLAGS_misc.o := -Dstatic=

-$(obj)/vmlinux: $(obj)/vmlinux.lds $(obj)/$(HEAD) $(obj)/piggy.o \
-	 	$(addprefix $(obj)/, $(OBJS)) FORCE
+$(obj)/vmlinux: $(obj)/vmlinux.lds $(obj)/$(HEAD) \
+	 	$(addprefix $(obj)/, $(OBJS)) $(obj)/upx-piggy.o FORCE
 	$(call if_changed,ld)
 	@:

-$(obj)/piggy.gz: $(obj)/../Image FORCE
-	$(call if_changed,gzip)
-
-$(obj)/piggy.o:  $(obj)/piggy.gz FORCE
+$(obj)/upx-piggy.o:  vmlinux FORCE
+	upx --lzma -f -o $@ $<; touch $@

 CFLAGS_font_acorn_8x8.o := -Dstatic=

 $(obj)/vmlinux.lds: $(obj)/vmlinux.lds.in arch/arm/boot/Makefile .config
 	@sed "$(SEDFLAGS)" < $< > $@

-$(obj)/misc.o: $(obj)/misc.c include/asm/arch/uncompress.h lib/inflate.c
-
#endif  /*}*/

// Approximate translation for Linux 2.4.x:
// - - -
// arch/i386/Makefile: LD_FLAGS=-e startup_32
//----- arch/i386/boot/compressed/Makefile
//# linux/arch/i386/boot/compressed/Makefile
//#
//# create a compressed vmlinux image from the original vmlinux
//#
//
//HEAD =
//SYSTEM = $(TOPDIR)/vmlinux
//
//OBJECTS = $(HEAD)
//
//ZLDFLAGS = -e startup_32
//
//#
//# ZIMAGE_OFFSET is the load offset of the compression loader
//# BZIMAGE_OFFSET is the load offset of the high loaded compression loader
//#
//ZIMAGE_OFFSET = 0x1000
//BZIMAGE_OFFSET = 0x100000
//
//ZLINKFLAGS = -Ttext $(ZIMAGE_OFFSET) $(ZLDFLAGS)
//BZLINKFLAGS = -Ttext $(BZIMAGE_OFFSET) $(ZLDFLAGS)
//
//all: vmlinux
//
//vmlinux: upx-piggy.o $(OBJECTS)
//  $(LD) $(ZLINKFLAGS) -o vmlinux $(OBJECTS) upx-piggy.o
//
//bvmlinux: upx-piggy.o $(OBJECTS)
//  $(LD) $(BZLINKFLAGS) -o bvmlinux $(OBJECTS) upx-piggy.o
//
//upx-piggy.o:  $(SYSTEM)
//  $(RM) -f $@
//  upx --best -o $@ $<
//  touch $@
//
//clean:
//  rm -f vmlinux bvmlinux _tmp_*
//-----

//
// Example test jig:
//  $ gcc -m32 -o test-piggy -nostartfiles -nostdlib test-piggy.o piggy.o
//  $ gdb test-piggy
//  (gdb) run >dumped
//  (gdb)  /* Execute [single step, etc.; the decompressor+unfilter moves!]
//          * until reaching the 'lret' at the end of unfilter.
//          */
//  (gdb) set $pc= &dump
//  (gdb) stepi
//  (gdb) set $edx=<actual_uncompressed_length>
//  (gdb) continue
//  (gdb) q
//  $ # Compare file 'dumped' with the portion of vmlinux that made piggy.o.
//  $ dd if=vmlinux bs=<leader_size> skip=1  |  cmp - dumped
//  cmp: EOF on dumped
//  $
//----- test-piggy.S
//#include <asm/mman.h>
//#include <asm/unistd.h>
//
//dump:
//      movl $0x456789,%edx  # length  MODIFY THIS VALUE TO SUIT YOUR CASE
//      movl $0x100000,%ecx  # base
//      movl $1,%ebx         # stdout
//      movl $ __NR_write,%eax
//      int $0x80
//      nop
//      hlt
//mmap:
//      pushl %ebx
//      leal 2*4(%esp),%ebx
//      pushl $ __NR_mmap; popl %eax
//      int $0x80
//      popl %ebx
//      ret $6*4
//
//_start: .globl _start
//      nop
//      int3  # enter debugger!
//      pushl $0
//      pushl $0
//      pushl $ MAP_PRIVATE | MAP_ANONYMOUS | MAP_FIXED
//      pushl $ PROT_EXEC | PROT_WRITE | PROT_READ
//      pushl $0x600000  # 6MB length
//      pushl $0x100000  # 1MB address
//      call mmap
//      leal -0x9000(%esp),%esi  # expect "lea 0x9000(%esi),%esp" later
///* Fall into .text of upx-compressed vmlinux. */
//-----

// Example test jig for ARM:
//-----main.c
//unsigned work[(1<<16)/sizeof(unsigned)];
//unsigned kernel[(3<<20)/sizeof(unsigned)];
//
///* In order to avoid complaints such as
//     /usr/bin/ld: ERROR: libgcc_s.so uses hardware FP, whereas main uses software FP
//   when building this test program, then you must change the .e_flags
//   in the header of the compressed, relocatble output from upx, from
//      Flags: 0x202, has entry point, GNU EABI, software FP
//   to
//      Flags: 0x0
//*/
//
//main()
//{
//        char *const end = decompress_kernel(kernel, work, (1<<(16-2))+work, 0x1234);
//        write(1, kernel, (char *)end - (char *)kernel);
//        return 0;
//}
//-----


/*************************************************************************
//
**************************************************************************/

const int *PackVmlinuxAMD64::getCompressionMethods(int method, int level) const
{
    return Packer::getDefaultCompressionMethods_le32(method, level);
}


const int *PackVmlinuxAMD64::getFilters() const
{
    static const int filters[] = {
        0x49, 0x46,
    -1 };
    return filters;
}

bool PackVmlinuxAMD64::is_valid_e_entry(Addr e_entry)
{
    return 0x200000<=e_entry; // 2MB
}

Linker* PackVmlinuxAMD64::newLinker() const
{
    return new ElfLinkerX86;
}



// instantiate instances
template class PackVmlinuxBase<ElfClass_LE32>;
template class PackVmlinuxBase<ElfClass_BE32>;
template class PackVmlinuxBase<ElfClass_LE64>;


/*
vi:ts=4:et
*/
<|MERGE_RESOLUTION|>--- conflicted
+++ resolved
@@ -674,16 +674,7 @@
     return 0xc0008000==e_entry;
 }
 
-<<<<<<< HEAD
-bool PackVmlinuxARMEB::is_valid_e_entry(Addr e_entry)
-{
-    return 0xc0008000==e_entry;
-}
-
-Linker* PackVmlinuxARM::newLinker() const
-=======
 Linker* PackVmlinuxARMEL::newLinker() const
->>>>>>> 9c564fd4
 {
     return new ElfLinkerArmLE;
 }
@@ -692,10 +683,7 @@
 {
     return new ElfLinkerArmBE;
 }
-<<<<<<< HEAD
-
-=======
->>>>>>> 9c564fd4
+
 
 
 void PackVmlinuxARMEL::buildLoader(const Filter *ft)
