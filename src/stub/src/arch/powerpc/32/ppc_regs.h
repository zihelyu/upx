#ifndef __PPC_REGS__  /*{*/
#define __PPC_REGS__ 1

#define r0 0
#define r1 1
#define r2 2

#define r27 27
#define r28 28
#define r29 29
#define r30 30
#define r31 31

/* Stack pointer */
#define sp 1

/* Subroutine arguments; not saved by callee */
#define a0 3
#define a1 4
#define a2 5
#define a3 6
#define a4 7
#define a5 8
#define a6 9
#define a7 10

/* Scratch (temporary) registers; not saved by callee */
#define t0  2
#define t1 11
#define t2 12
#define t3 13
<<<<<<< HEAD
/* t4 is unofficial? */
=======
/* t4 is unofficial */
>>>>>>> 483db31a
#define t4 14

/* branch and link */
#define call bl

/* branch to link register */
#define ret  blr

/* move register */
#define movr mr

#endif  /*} __PPC_REGS__ */


/*
vi:ts=4:et:nowrap
*/
<|MERGE_RESOLUTION|>--- conflicted
+++ resolved
@@ -29,11 +29,7 @@
 #define t1 11
 #define t2 12
 #define t3 13
-<<<<<<< HEAD
-/* t4 is unofficial? */
-=======
 /* t4 is unofficial */
->>>>>>> 483db31a
 #define t4 14
 
 /* branch and link */
