--- conflicted
+++ resolved
@@ -75,12 +75,8 @@
     r5= f_decompress
     sp/ ADRU,LENU,sz_unc,&b_info,MFLG,argc,argv...
 */
-<<<<<<< HEAD
         ldmia sp!,{r3,r4,r6,r7,r8,r11}  @ ADRU,LENU,sz_unc,&b_info,MFLG,argc
-=======
-        ldmia sp!,{r3,r4,r6,r7,r8,r11}  @ ADRU,LENU,sz_unc,crumb,MFLG,argc
-#if DEBUG  //{
->>>>>>> 082dd7d5
+#if DEBUG  //{
         mov r0,sp  @ current stack pointer
         stmdb sp!,{TRACE_REGS}; mov r0,#0x10; bl trace
 #endif  //}
@@ -94,15 +90,10 @@
         ldr r2,[r1],#8
         cmp r2,#0; bne .L20
 
-<<<<<<< HEAD
 #if DEBUG  //{
         stmdb sp!,{TRACE_REGS}; mov r0,#6; bl trace
 #endif  //}
-        sub r0,r1,#PATHMAX @ buffer for readlink
-        sub r0,r0,#4  @ space for copy of space3eq
-=======
         sub r0,r1,#PATH_MAX @ buffer for readlink
->>>>>>> 082dd7d5
         sub r1,r1,sp  @ amount needed for argv,env,auxv
         sub r0,r0,#2*4  @ space for added env ptr and copy of space3eq
         sub r0,r0,r1  @ new_argv= space for argv,env,auxv
@@ -116,14 +107,10 @@
         sub r0,r0,r2  @ new_argv with same 8-byte alignment as old_argv
         mov sp,r0
 
-<<<<<<< HEAD
         stmdb sp!,{r3,r4,r6,r7,r11}  @ ADRU,LENU,sz_unc,&b_info,argc;  drop MFLG
 #if DEBUG  //{
         stmdb sp!,{TRACE_REGS}; mov r0,#7; bl trace
 #endif  //}
-=======
-        stmdb sp!,{r3,r4,r6,r7,r11}  @ ADRU,LENU,sz_unc,crumb,argc; drop MFLG
->>>>>>> 082dd7d5
 SP_sz_unc= 2*4
 
         add r11,r11,#1  @ (1+argc) for end of argv
@@ -157,11 +144,7 @@
         ldr r2,space3eq
         str r2,[r1],#4  @ "   =" of new env var
 
-<<<<<<< HEAD
-        mov r2,#PATHMAX  @ buffer length
-=======
         mov r2,#PATH_MAX  @ buffer length
->>>>>>> 082dd7d5
         adr r0,proc_self_exe
         sub r2,r2,#1  @ room for null terminator
         bl readlink; cmn r0,#4096; bcs 0f  @ error
@@ -190,23 +173,13 @@
 
         stmdb sp!,{r3,r4,r5,r6,r7,r8,r9,r10,r11,r12}
         ldmia sp!,{r0,r1,r2,r3}
-<<<<<<< HEAD
 #if DEBUG  //{
         stmdb sp!,{TRACE_REGS}; mov r0,#9; bl trace
 #endif  //}
-        bl upx_main
-#if DEBUG  //{
-        stmdb sp!,{TRACE_REGS}; mov r0,#10; bl trace
-#endif  //}
-        mov lr,r0  @ entry address
-=======
 // r0=av; r1=sz_cpr; r2=f_decompress; r3=f_unfilter;
 // xo={sz_unc, &tmp_ehdr}, xi={sz_cpr, &b_info}, dynbase, sys_munmap
-#if DEBUG  //{
-        stmdb sp!,{TRACE_REGS}; mov r0,#0x14; bl trace
-#endif  //}
         bl upx_main
->>>>>>> 082dd7d5
+        mov lr,r0  @ entry address
         add sp,sp,#(10-4)*4
         add sp,sp,#MAX_ELF_HDR + OVERHEAD  @ un-alloca
 #if DEBUG  //{
@@ -223,9 +196,6 @@
         do_sys7t2 __ARM_NR_cacheflush  @ scribble r7
 #endif  //}
 
-<<<<<<< HEAD
-        ldmia sp!,{r0,r1,r2,r3}  @ ADRU,LENU,1+ &Elf32_auxv_t[AT_NULL@.a_type],&b_info
-=======
 // Map 1 page of /proc/self/exe so that munmap does not remove all references
         adr r0,proc_self_exe
         mov r1,#O_RDONLY
@@ -242,7 +212,6 @@
 
         ldmia sp!,{r0,r1,r2, lr}  @ ADRU,LENU,1+ &Elf32_auxv_t[AT_NULL@.a_type], entry
         // crumb is unused: replaced by mapping /proc/self/exe into a free page
->>>>>>> 082dd7d5
 
 #if DEBUG  /*{*/
         ldr r3,[r2,#4 -2*4]  @ Elf32_auxv_t[AT_NULL@.a_type].a_val
