
Memory Configuration

Name             Origin             Length             Attributes
*default*        0x0000000000000000 0xffffffffffffffff

Linker script and memory map

                0x00000000001000bc                . = ((0x100000 + SIZEOF_HEADERS) + 0xc)

<<<<<<< HEAD
.text           0x00000000001000bc      0x6b4
 *(.text)
 .text          0x00000000001000bc      0x121 tmp/amd64-linux.elf-fold.o
                0x00000000001001aa                munmap
                0x00000000001001b6                mmap
                0x00000000001001cd                read
                0x00000000001001d9                exit
                0x00000000001001b2                brk
                0x00000000001001d1                open
                0x00000000001001ae                mprotect
                0x00000000001001d5                close
 *fill*         0x00000000001001dd        0x3 00
 .text          0x00000000001001e0      0x58d tmp/amd64-linux.elf-main.o
                0x00000000001005f2                upx_main
 *(.data)
 *fill*         0x000000000010076d        0x3 00
 .data          0x0000000000100770        0x0 tmp/amd64-linux.elf-fold.o
 .data          0x0000000000100770        0x0 tmp/amd64-linux.elf-main.o

.data

.bss            0x0000000000100770        0x0
 .bss           0x0000000000100770        0x0 tmp/amd64-linux.elf-fold.o
 .bss           0x0000000000100770        0x0 tmp/amd64-linux.elf-main.o

.rela.dyn       0x0000000000100770        0x0
=======
.text           0x00000000001000bc      0x754
 *(.text)
 .text          0x00000000001000bc      0x197 tmp/amd64-linux.elf-fold.o
                0x0000000000100243                munmap
                0x000000000010021c                mmap
                0x000000000010024b                write
                0x000000000010024f                read
                0x0000000000100233                exit
                0x0000000000100237                brk
                0x000000000010023f                open
                0x0000000000100247                mprotect
                0x000000000010023b                close
 *fill*         0x0000000000100253        0x1 00
 .text          0x0000000000100254      0x5bb tmp/amd64-linux.elf-main.o
                0x0000000000100666                upx_main
 *(.data)
 *fill*         0x000000000010080f        0x1 00
 .data          0x0000000000100810        0x0 tmp/amd64-linux.elf-fold.o
 .data          0x0000000000100810        0x0 tmp/amd64-linux.elf-main.o

.data

.bss            0x0000000000100810        0x0
 .bss           0x0000000000100810        0x0 tmp/amd64-linux.elf-fold.o
 .bss           0x0000000000100810        0x0 tmp/amd64-linux.elf-main.o

.rela.dyn       0x0000000000100810        0x0
>>>>>>> 140a0315
 .rela.text     0x0000000000000000        0x0 tmp/amd64-linux.elf-fold.o
LOAD tmp/amd64-linux.elf-fold.o
LOAD tmp/amd64-linux.elf-main.o
OUTPUT(tmp/amd64-linux.elf-fold.bin elf64-x86-64)<|MERGE_RESOLUTION|>--- conflicted
+++ resolved
@@ -8,35 +8,7 @@
 
                 0x00000000001000bc                . = ((0x100000 + SIZEOF_HEADERS) + 0xc)
 
-<<<<<<< HEAD
-.text           0x00000000001000bc      0x6b4
- *(.text)
- .text          0x00000000001000bc      0x121 tmp/amd64-linux.elf-fold.o
-                0x00000000001001aa                munmap
-                0x00000000001001b6                mmap
-                0x00000000001001cd                read
-                0x00000000001001d9                exit
-                0x00000000001001b2                brk
-                0x00000000001001d1                open
-                0x00000000001001ae                mprotect
-                0x00000000001001d5                close
- *fill*         0x00000000001001dd        0x3 00
- .text          0x00000000001001e0      0x58d tmp/amd64-linux.elf-main.o
-                0x00000000001005f2                upx_main
- *(.data)
- *fill*         0x000000000010076d        0x3 00
- .data          0x0000000000100770        0x0 tmp/amd64-linux.elf-fold.o
- .data          0x0000000000100770        0x0 tmp/amd64-linux.elf-main.o
-
-.data
-
-.bss            0x0000000000100770        0x0
- .bss           0x0000000000100770        0x0 tmp/amd64-linux.elf-fold.o
- .bss           0x0000000000100770        0x0 tmp/amd64-linux.elf-main.o
-
-.rela.dyn       0x0000000000100770        0x0
-=======
-.text           0x00000000001000bc      0x754
+.text           0x00000000001000bc      0x764
  *(.text)
  .text          0x00000000001000bc      0x197 tmp/amd64-linux.elf-fold.o
                 0x0000000000100243                munmap
@@ -49,21 +21,19 @@
                 0x0000000000100247                mprotect
                 0x000000000010023b                close
  *fill*         0x0000000000100253        0x1 00
- .text          0x0000000000100254      0x5bb tmp/amd64-linux.elf-main.o
+ .text          0x0000000000100254      0x5cc tmp/amd64-linux.elf-main.o
                 0x0000000000100666                upx_main
  *(.data)
- *fill*         0x000000000010080f        0x1 00
- .data          0x0000000000100810        0x0 tmp/amd64-linux.elf-fold.o
- .data          0x0000000000100810        0x0 tmp/amd64-linux.elf-main.o
+ .data          0x0000000000100820        0x0 tmp/amd64-linux.elf-fold.o
+ .data          0x0000000000100820        0x0 tmp/amd64-linux.elf-main.o
 
 .data
 
-.bss            0x0000000000100810        0x0
- .bss           0x0000000000100810        0x0 tmp/amd64-linux.elf-fold.o
- .bss           0x0000000000100810        0x0 tmp/amd64-linux.elf-main.o
+.bss            0x0000000000100820        0x0
+ .bss           0x0000000000100820        0x0 tmp/amd64-linux.elf-fold.o
+ .bss           0x0000000000100820        0x0 tmp/amd64-linux.elf-main.o
 
-.rela.dyn       0x0000000000100810        0x0
->>>>>>> 140a0315
+.rela.dyn       0x0000000000100820        0x0
  .rela.text     0x0000000000000000        0x0 tmp/amd64-linux.elf-fold.o
 LOAD tmp/amd64-linux.elf-fold.o
 LOAD tmp/amd64-linux.elf-main.o
