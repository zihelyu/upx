--- conflicted
+++ resolved
@@ -9,67 +9,35 @@
 TARGET(elf32-bigarm)
                 0x0000000000008080                . = ((0x8000 + SIZEOF_HEADERS) + 0xc)
 
-<<<<<<< HEAD
-.text           0x0000000000008080      0x998
+.text           0x0000000000008080      0x980
  *(.text)
- .text          0x0000000000008080      0x2a4 tmp/armeb.v4a-linux.elf-fold.o
-                0x00000000000082c8                munmap
-                0x00000000000082b0                getpid
-                0x00000000000082c0                readlink
-                0x00000000000082e4                mmap
-                0x00000000000082d8                __clear_cache
-                0x0000000000008308                mmap_privanon
-                0x0000000000008290                write
-                0x0000000000008288                read
-                0x00000000000082a8                unlink
-                0x000000000000827c                my_bkpt
-                0x0000000000008284                exit
-                0x00000000000082b8                brk
-                0x0000000000008298                open
-                0x00000000000082d0                mprotect
-                0x00000000000082a0                close
- .text          0x0000000000008324      0x6f4 tmp/armeb.v4a-linux.elf-main.o
-                0x0000000000008898                upx_main
+ .text          0x0000000000008080      0x28c tmp/armeb.v4a-linux.elf-fold.o
+                0x00000000000082b0                munmap
+                0x0000000000008298                getpid
+                0x00000000000082a8                readlink
+                0x00000000000082cc                mmap
+                0x00000000000082c0                __clear_cache
+                0x00000000000082f0                mmap_privanon
+                0x0000000000008278                write
+                0x0000000000008270                read
+                0x0000000000008290                unlink
+                0x0000000000008264                my_bkpt
+                0x000000000000826c                exit
+                0x00000000000082a0                brk
+                0x0000000000008280                open
+                0x00000000000082b8                mprotect
+                0x0000000000008288                close
+ .text          0x000000000000830c      0x6f4 tmp/armeb.v4a-linux.elf-main.o
+                0x0000000000008880                upx_main
  *(.data)
- .data          0x0000000000008a18        0x0 tmp/armeb.v4a-linux.elf-fold.o
- .data          0x0000000000008a18        0x0 tmp/armeb.v4a-linux.elf-main.o
+ .data          0x0000000000008a00        0x0 tmp/armeb.v4a-linux.elf-fold.o
+ .data          0x0000000000008a00        0x0 tmp/armeb.v4a-linux.elf-main.o
 
 .data
 
-.bss            0x0000000000008a18        0x0
- .bss           0x0000000000008a18        0x0 tmp/armeb.v4a-linux.elf-fold.o
- .bss           0x0000000000008a18        0x0 tmp/armeb.v4a-linux.elf-main.o
-=======
-.text           0x0000000000008080      0x97c
- *(.text)
- .text          0x0000000000008080      0x288 tmp/armeb.v4a-linux.elf-fold.o
-                0x00000000000082ac                munmap
-                0x0000000000008294                getpid
-                0x00000000000082a4                readlink
-                0x00000000000082c8                mmap
-                0x00000000000082bc                __clear_cache
-                0x00000000000082ec                mmap_privanon
-                0x0000000000008274                write
-                0x000000000000826c                read
-                0x000000000000828c                unlink
-                0x0000000000008260                my_bkpt
-                0x0000000000008268                exit
-                0x000000000000829c                brk
-                0x000000000000827c                open
-                0x00000000000082b4                mprotect
-                0x0000000000008284                close
- .text          0x0000000000008308      0x6f4 tmp/armeb.v4a-linux.elf-main.o
-                0x000000000000887c                upx_main
- *(.data)
- .data          0x00000000000089fc        0x0 tmp/armeb.v4a-linux.elf-fold.o
- .data          0x00000000000089fc        0x0 tmp/armeb.v4a-linux.elf-main.o
-
-.data
-
-.bss            0x00000000000089fc        0x0
- .bss           0x00000000000089fc        0x0 tmp/armeb.v4a-linux.elf-fold.o
- .bss           0x00000000000089fc        0x0 tmp/armeb.v4a-linux.elf-main.o
->>>>>>> 082dd7d5
+.bss            0x0000000000008a00        0x0
+ .bss           0x0000000000008a00        0x0 tmp/armeb.v4a-linux.elf-fold.o
+ .bss           0x0000000000008a00        0x0 tmp/armeb.v4a-linux.elf-main.o
 LOAD tmp/armeb.v4a-linux.elf-fold.o
 LOAD tmp/armeb.v4a-linux.elf-main.o
 OUTPUT(tmp/armeb.v4a-linux.elf-fold.bin elf32-bigarm)