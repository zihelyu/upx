--- conflicted
+++ resolved
@@ -9,57 +9,30 @@
 TARGET(elf32-powerpc)
                 0x0000000000100080                . = ((0x100000 + SIZEOF_HEADERS) + 0xc)
 
-<<<<<<< HEAD
-.text           0x0000000000100080      0xc6c
+.text           0x0000000000100080      0xc68
  *(.text)
- .text          0x0000000000100080      0x114 tmp/powerpc-linux.elf-fold.o
-                0x0000000000100184                munmap
-                0x0000000000100144                mmap
-                0x0000000000100164                read
-                0x000000000010015c                exit
-                0x000000000010018c                brk
-                0x000000000010016c                open
-                0x000000000010017c                mprotect
-                0x0000000000100174                close
- .text          0x0000000000100194      0xb58 tmp/powerpc-linux.elf-main.o
-                0x0000000000100ab8                upx_main
+ .text          0x0000000000100080      0x110 tmp/powerpc-linux.elf-fold.o
+                0x0000000000100180                munmap
+                0x0000000000100140                mmap
+                0x0000000000100160                read
+                0x0000000000100158                exit
+                0x0000000000100188                brk
+                0x0000000000100168                open
+                0x0000000000100178                mprotect
+                0x0000000000100170                close
+ .text          0x0000000000100190      0xb58 tmp/powerpc-linux.elf-main.o
+                0x0000000000100ab4                upx_main
  *(.data)
- .data          0x0000000000100cec        0x0 tmp/powerpc-linux.elf-fold.o
- .data          0x0000000000100cec        0x0 tmp/powerpc-linux.elf-main.o
+ .data          0x0000000000100ce8        0x0 tmp/powerpc-linux.elf-fold.o
+ .data          0x0000000000100ce8        0x0 tmp/powerpc-linux.elf-main.o
 
 .data
 
-.bss            0x0000000000100cec        0x0
- .bss           0x0000000000100cec        0x0 tmp/powerpc-linux.elf-fold.o
- .bss           0x0000000000100cec        0x0 tmp/powerpc-linux.elf-main.o
+.bss            0x0000000000100ce8        0x0
+ .bss           0x0000000000100ce8        0x0 tmp/powerpc-linux.elf-fold.o
+ .bss           0x0000000000100ce8        0x0 tmp/powerpc-linux.elf-main.o
 
-.rela.dyn       0x0000000000100cec        0x0
-=======
-.text           0x0000000000100080      0xc64
- *(.text)
- .text          0x0000000000100080      0x10c tmp/powerpc-linux.elf-fold.o
-                0x000000000010017c                munmap
-                0x0000000000100140                mmap
-                0x000000000010015c                read
-                0x0000000000100154                exit
-                0x0000000000100184                brk
-                0x0000000000100164                open
-                0x0000000000100174                mprotect
-                0x000000000010016c                close
- .text          0x000000000010018c      0xb58 tmp/powerpc-linux.elf-main.o
-                0x0000000000100ab0                upx_main
- *(.data)
- .data          0x0000000000100ce4        0x0 tmp/powerpc-linux.elf-fold.o
- .data          0x0000000000100ce4        0x0 tmp/powerpc-linux.elf-main.o
-
-.data
-
-.bss            0x0000000000100ce4        0x0
- .bss           0x0000000000100ce4        0x0 tmp/powerpc-linux.elf-fold.o
- .bss           0x0000000000100ce4        0x0 tmp/powerpc-linux.elf-main.o
-
-.rela.dyn       0x0000000000100ce4        0x0
->>>>>>> 483db31a
+.rela.dyn       0x0000000000100ce8        0x0
  .rela.text     0x0000000000000000        0x0 tmp/powerpc-linux.elf-fold.o
 LOAD tmp/powerpc-linux.elf-fold.o
 LOAD tmp/powerpc-linux.elf-main.o
